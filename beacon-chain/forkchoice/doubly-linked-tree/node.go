--- conflicted
+++ resolved
@@ -54,15 +54,8 @@
 		if err := child.updateBestDescendant(ctx, justifiedEpoch, finalizedEpoch, currentEpoch); err != nil {
 			return err
 		}
-<<<<<<< HEAD
-		childLeadsToViableHead := child.leadsToViableHead(justifiedEpoch, finalizedEpoch)
-		// optimization: only run DA checks if viable
-		if childLeadsToViableHead {
-			childLeadsToViableHead = false
-		}
-=======
+
 		childLeadsToViableHead := child.leadsToViableHead(justifiedEpoch, finalizedEpoch, currentEpoch)
->>>>>>> 211c5c2c
 		if childLeadsToViableHead && !hasViableDescendant {
 			// The child leads to a viable head, but the current
 			// parent's best child doesn't.
@@ -113,15 +106,9 @@
 
 func (n *Node) leadsToViableHead(justifiedEpoch, finalizedEpoch, currentEpoch types.Epoch) bool {
 	if n.bestDescendant == nil {
-<<<<<<< HEAD
-		return n.viableForHead(justifiedEpoch, finalizedEpoch) && n.validData
-	}
-	return n.bestDescendant.viableForHead(justifiedEpoch, finalizedEpoch) && n.validData
-=======
 		return n.viableForHead(justifiedEpoch, finalizedEpoch, currentEpoch)
 	}
 	return n.bestDescendant.viableForHead(justifiedEpoch, finalizedEpoch, currentEpoch)
->>>>>>> 211c5c2c
 }
 
 // setNodeAndParentValidated sets the current node and all the ancestors as validated (i.e. non-optimistic).
