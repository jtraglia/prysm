// Package client represents a gRPC polling-based implementation
// of an Ethereum validator client.
package client

import (
	"bytes"
	"context"
	"encoding/binary"
	"encoding/hex"
	"fmt"
	"io"
	"math"
	"strconv"
	"strings"
	"sync"
	"time"

	"github.com/dgraph-io/ristretto"
	"github.com/ethereum/go-ethereum/common"
	"github.com/ethereum/go-ethereum/common/hexutil"
	lru "github.com/hashicorp/golang-lru"
	"github.com/pkg/errors"
	"github.com/prysmaticlabs/prysm/v4/async/event"
	"github.com/prysmaticlabs/prysm/v4/beacon-chain/core/altair"
	"github.com/prysmaticlabs/prysm/v4/cmd"
	"github.com/prysmaticlabs/prysm/v4/config/features"
	fieldparams "github.com/prysmaticlabs/prysm/v4/config/fieldparams"
	"github.com/prysmaticlabs/prysm/v4/config/params"
	validatorserviceconfig "github.com/prysmaticlabs/prysm/v4/config/validator/service"
	"github.com/prysmaticlabs/prysm/v4/consensus-types/primitives"
	"github.com/prysmaticlabs/prysm/v4/crypto/hash"
	"github.com/prysmaticlabs/prysm/v4/encoding/bytesutil"
	ethpb "github.com/prysmaticlabs/prysm/v4/proto/prysm/v1alpha1"
	"github.com/prysmaticlabs/prysm/v4/time/slots"
	accountsiface "github.com/prysmaticlabs/prysm/v4/validator/accounts/iface"
	"github.com/prysmaticlabs/prysm/v4/validator/accounts/wallet"
	beacon_api "github.com/prysmaticlabs/prysm/v4/validator/client/beacon-api"
	"github.com/prysmaticlabs/prysm/v4/validator/client/iface"
	"github.com/prysmaticlabs/prysm/v4/validator/db"
	"github.com/prysmaticlabs/prysm/v4/validator/db/kv"
	"github.com/prysmaticlabs/prysm/v4/validator/graffiti"
	"github.com/prysmaticlabs/prysm/v4/validator/keymanager"
	"github.com/prysmaticlabs/prysm/v4/validator/keymanager/local"
	remoteweb3signer "github.com/prysmaticlabs/prysm/v4/validator/keymanager/remote-web3signer"
	"github.com/sirupsen/logrus"
	"go.opencensus.io/trace"
	"google.golang.org/grpc/codes"
	"google.golang.org/grpc/metadata"
	"google.golang.org/grpc/status"
	"google.golang.org/protobuf/proto"
	"google.golang.org/protobuf/types/known/emptypb"
)

// keyFetchPeriod is the frequency that we try to refetch validating keys
// in case no keys were fetched previously.
var (
	ErrBuilderValidatorRegistration = errors.New("Builder API validator registration unsuccessful")
	ErrValidatorsAllExited          = errors.New("All validators are exited, no more work to perform...")
)

var (
	msgCouldNotFetchKeys = "could not fetch validating keys"
	msgNoKeysFetched     = "No validating keys fetched. Waiting for keys..."
)

type validator struct {
<<<<<<< HEAD
=======
	logValidatorBalances               bool
	useWeb                             bool
	emitAccountMetrics                 bool
	distributed                        bool
	domainDataLock                     sync.RWMutex
	attLogsLock                        sync.Mutex
	aggregatedSlotCommitteeIDCacheLock sync.Mutex
	highestValidSlotLock               sync.Mutex
	prevBalanceLock                    sync.RWMutex
	slashableKeysLock                  sync.RWMutex
	attSelectionLock                   sync.Mutex
	eipImportBlacklistedPublicKeys     map[[fieldparams.BLSPubkeyLength]byte]bool
	walletInitializedFeed              *event.Feed
	submittedAtts                      map[submittedAttKey]*submittedAtt
	submittedAggregates                map[submittedAttKey]*submittedAtt
	startBalances                      map[[fieldparams.BLSPubkeyLength]byte]uint64
	dutiesLock                         sync.RWMutex
>>>>>>> 256a05bf
	duties                             *ethpb.DutiesResponse
	ticker                             slots.Ticker
	genesisTime                        uint64
	highestValidSlot                   primitives.Slot
	slotFeed                           *event.Feed
	startBalances                      map[[fieldparams.BLSPubkeyLength]byte]uint64
	prevEpochBalances                  map[[fieldparams.BLSPubkeyLength]byte]uint64
	blacklistedPubkeys                 map[[fieldparams.BLSPubkeyLength]byte]bool
	pubkeyToValidatorIndex             map[[fieldparams.BLSPubkeyLength]byte]primitives.ValidatorIndex
	wallet                             *wallet.Wallet
	walletInitializedChan              chan *wallet.Wallet
	walletInitializedFeed              *event.Feed
	graffiti                           []byte
	graffitiStruct                     *graffiti.Graffiti
	graffitiOrderedIndex               uint64
	validatorClient                    iface.ValidatorClient
	chainClient                        iface.ChainClient
	nodeClient                         iface.NodeClient
	prysmChainClient                   iface.PrysmChainClient
	db                                 db.Database
	km                                 keymanager.IKeymanager
	web3SignerConfig                   *remoteweb3signer.SetupConfig
	proposerSettings                   *validatorserviceconfig.ProposerSettings
	signedValidatorRegistrations       map[[fieldparams.BLSPubkeyLength]byte]*ethpb.SignedValidatorRegistrationV1
	validatorsRegBatchSize             int
	interopKeysConfig                  *local.InteropKeymanagerConfig
	attSelections                      map[attSelectionKey]iface.BeaconCommitteeSelection
	aggregatedSlotCommitteeIDCache     *lru.Cache
	domainDataCache                    *ristretto.Cache
	voteStats                          voteStats
	syncCommitteeStats                 syncCommitteeStats
	attLogs                            map[[32]byte]*attSubmitted
	logValidatorPerformance            bool
	emitAccountMetrics                 bool
	useWeb                             bool
	distributed                        bool
	domainDataLock                     sync.RWMutex
	attLogsLock                        sync.Mutex
	aggregatedSlotCommitteeIDCacheLock sync.Mutex
	highestValidSlotLock               sync.Mutex
	prevEpochBalancesLock              sync.RWMutex
	blacklistedPubkeysLock             sync.RWMutex
	attSelectionLock                   sync.Mutex
	dutiesLock                         sync.RWMutex
}

type validatorStatus struct {
	publicKey []byte
	status    *ethpb.ValidatorStatusResponse
	index     primitives.ValidatorIndex
}

type attSelectionKey struct {
	slot  primitives.Slot
	index primitives.ValidatorIndex
}

// Done cleans up the validator.
func (v *validator) Done() {
	v.ticker.Done()
}

// WaitForKmInitialization checks if the validator needs to wait for keymanager initialization.
func (v *validator) WaitForKeymanagerInitialization(ctx context.Context) error {
	genesisRoot, err := v.db.GenesisValidatorsRoot(ctx)
	if err != nil {
		return errors.Wrap(err, "unable to retrieve valid genesis validators root while initializing key manager")
	}

	if v.useWeb && v.wallet == nil {
		log.Info("Waiting for keymanager to initialize validator client with web UI")
		// if wallet is not set, wait for it to be set through the UI
		km, err := waitForWebWalletInitialization(ctx, v.walletInitializedFeed, v.walletInitializedChan)
		if err != nil {
			return err
		}
		v.km = km
	} else {
		if v.interopKeysConfig != nil {
			keyManager, err := local.NewInteropKeymanager(ctx, v.interopKeysConfig.Offset, v.interopKeysConfig.NumValidatorKeys)
			if err != nil {
				return errors.Wrap(err, "could not generate interop keys for key manager")
			}
			v.km = keyManager
		} else if v.wallet == nil {
			return errors.New("wallet not set")
		} else {
			if v.web3SignerConfig != nil {
				v.web3SignerConfig.GenesisValidatorsRoot = genesisRoot
			}
			keyManager, err := v.wallet.InitializeKeymanager(ctx, accountsiface.InitKeymanagerConfig{ListenForChanges: true, Web3SignerConfig: v.web3SignerConfig})
			if err != nil {
				return errors.Wrap(err, "could not initialize key manager")
			}
			v.km = keyManager
		}
	}
	recheckKeys(ctx, v.db, v.km)
	return nil
}

// subscribe to channel for when the wallet is initialized
func waitForWebWalletInitialization(
	ctx context.Context,
	walletInitializedEvent *event.Feed,
	walletChan chan *wallet.Wallet,
) (keymanager.IKeymanager, error) {
	sub := walletInitializedEvent.Subscribe(walletChan)
	defer sub.Unsubscribe()
	for {
		select {
		case w := <-walletChan:
			keyManager, err := w.InitializeKeymanager(ctx, accountsiface.InitKeymanagerConfig{ListenForChanges: true})
			if err != nil {
				return nil, errors.Wrap(err, "could not read keymanager")
			}
			return keyManager, nil
		case <-ctx.Done():
			return nil, errors.New("context canceled")
		case <-sub.Err():
			log.Error("Subscriber closed, exiting goroutine")
			return nil, nil
		}
	}
}

// recheckKeys checks if the validator has any keys that need to be rechecked.
// The keymanager implements a subscription to push these updates to the validator.
func recheckKeys(ctx context.Context, valDB db.Database, km keymanager.IKeymanager) {
	var validatingKeys [][fieldparams.BLSPubkeyLength]byte
	var err error
	validatingKeys, err = km.FetchValidatingPublicKeys(ctx)
	if err != nil {
		log.WithError(err).Debug("Could not fetch validating keys")
	}
	if err := valDB.UpdatePublicKeysBuckets(validatingKeys); err != nil {
		log.WithError(err).Debug("Could not update public keys buckets")
	}
<<<<<<< HEAD
	go recheckValidatingKeysBucket(ctx, valDB, km)
	for _, key := range validatingKeys {
		log.WithField(
			"publicKey", fmt.Sprintf("%#x", bytesutil.Trunc(key[:])),
		).Info("Validating for public key")
	}
=======
	go recheckValidatingKeysBucket(ctx, valDB, keyManager)
>>>>>>> 256a05bf
}

// to accounts changes in the keymanager, then updates those keys'
// buckets in bolt DB if a bucket for a key does not exist.
func recheckValidatingKeysBucket(ctx context.Context, valDB db.Database, km keymanager.IKeymanager) {
	importedKeymanager, ok := km.(*local.Keymanager)
	if !ok {
		return
	}
	validatingPubKeysChan := make(chan [][fieldparams.BLSPubkeyLength]byte, 1)
	sub := importedKeymanager.SubscribeAccountChanges(validatingPubKeysChan)
	defer func() {
		sub.Unsubscribe()
		close(validatingPubKeysChan)
	}()
	for {
		select {
		case keys := <-validatingPubKeysChan:
			if err := valDB.UpdatePublicKeysBuckets(keys); err != nil {
				log.WithError(err).Debug("Could not update public keys buckets")
				continue
			}
		case <-ctx.Done():
			return
		case <-sub.Err():
			log.Error("Subscriber closed, exiting goroutine")
			return
		}
	}
}

// WaitForChainStart checks whether the beacon node has started its runtime. That is,
// it calls to the beacon node which then verifies the ETH1.0 deposit contract logs to check
// for the ChainStart log to have been emitted. If so, it starts a ticker based on the ChainStart
// unix timestamp which will be used to keep track of time within the validator client.
func (v *validator) WaitForChainStart(ctx context.Context) error {
	ctx, span := trace.StartSpan(ctx, "validator.WaitForChainStart")
	defer span.End()

	// First, check if the beacon chain has started.
	log.Info("Syncing with beacon node to align on chain genesis info")

	chainStartRes, err := v.validatorClient.WaitForChainStart(ctx, &emptypb.Empty{})
	if err == io.EOF {
		return iface.ErrConnectionIssue
	}

	if ctx.Err() == context.Canceled {
		return errors.Wrap(ctx.Err(), "context has been canceled so shutting down the loop")
	}

	if err != nil {
		return errors.Wrap(
			iface.ErrConnectionIssue,
			errors.Wrap(err, "could not receive ChainStart from stream").Error(),
		)
	}

	v.genesisTime = chainStartRes.GenesisTime

	curGenValRoot, err := v.db.GenesisValidatorsRoot(ctx)
	if err != nil {
		return errors.Wrap(err, "could not get current genesis validators root")
	}

	if len(curGenValRoot) == 0 {
		if err := v.db.SaveGenesisValidatorsRoot(ctx, chainStartRes.GenesisValidatorsRoot); err != nil {
			return errors.Wrap(err, "could not save genesis validators root")
		}

		v.setTicker()
		return nil
	}

	if !bytes.Equal(curGenValRoot, chainStartRes.GenesisValidatorsRoot) {
		log.Errorf(`The genesis validators root received from the beacon node does not match what is in
			your validator database. This could indicate that this is a database meant for another network. If
			you were previously running this validator database on another network, please run --%s to
			clear the database. If not, please file an issue at https://github.com/prysmaticlabs/prysm/issues`,
			cmd.ClearDB.Name,
		)
		return fmt.Errorf(
			"genesis validators root from beacon node (%#x) does not match root saved in validator db (%#x)",
			chainStartRes.GenesisValidatorsRoot,
			curGenValRoot,
		)
	}

	v.setTicker()
	return nil
}

func (v *validator) setTicker() {
	// Once the ChainStart log is received, we update the genesis time of the validator client
	// and begin a slot ticker used to track the current slot the beacon node is in.
	v.ticker = slots.NewSlotTicker(time.Unix(int64(v.genesisTime), 0), params.BeaconConfig().SecondsPerSlot)
	log.WithField("genesisTime", time.Unix(int64(v.genesisTime), 0)).Info("Beacon chain started")
}

// WaitForSync checks whether the beacon node has sync to the latest head.
func (v *validator) WaitForSync(ctx context.Context) error {
	ctx, span := trace.StartSpan(ctx, "validator.WaitForSync")
	defer span.End()

	s, err := v.nodeClient.GetSyncStatus(ctx, &emptypb.Empty{})
	if err != nil {
		return errors.Wrap(iface.ErrConnectionIssue, errors.Wrap(err, "could not get sync status").Error())
	}
	if !s.Syncing {
		return nil
	}

	for {
		select {
		// Poll every half slot.
		case <-time.After(slots.DivideSlotBy(2 /* twice per slot */)):
			s, err := v.nodeClient.GetSyncStatus(ctx, &emptypb.Empty{})
			if err != nil {
				return errors.Wrap(iface.ErrConnectionIssue, errors.Wrap(err, "could not get sync status").Error())
			}
			if !s.Syncing {
				return nil
			}
			log.Info("Waiting for beacon node to sync to latest chain head")
		case <-ctx.Done():
			return errors.New("context has been canceled, exiting goroutine")
		}
	}
}

// ReceiveSlots starts a stream listener to obtain
// slots from the beacon node when it imports a block. Upon receiving a slot, the service
// broadcasts it to a feed for other usages to subscribe to.
func (v *validator) ReceiveSlots(ctx context.Context, connectionErrorChan chan<- error) {
	stream, err := v.validatorClient.StreamSlots(ctx, &ethpb.StreamSlotsRequest{VerifiedOnly: true})
	if err != nil {
		log.WithError(err).Error("Failed to retrieve slots stream, " + iface.ErrConnectionIssue.Error())
		connectionErrorChan <- errors.Wrap(iface.ErrConnectionIssue, err.Error())
		return
	}

	for {
		if ctx.Err() == context.Canceled {
			log.WithError(ctx.Err()).Error("Context canceled - shutting down slots receiver")
			return
		}
		res, err := stream.Recv()
		if err != nil {
			log.WithError(err).Error("Could not receive slots from beacon node: " + iface.ErrConnectionIssue.Error())
			connectionErrorChan <- errors.Wrap(iface.ErrConnectionIssue, err.Error())
			return
		}
		if res == nil {
			continue
		}
		v.setHighestSlot(res.Slot)
	}
}

func (v *validator) checkAndLogValidatorStatus(statuses []*validatorStatus, activeValCount int64) bool {
	nonexistentIndex := primitives.ValidatorIndex(^uint64(0))
	var validatorActivated bool
	for _, status := range statuses {
		fields := logrus.Fields{
			"pubkey": fmt.Sprintf("%#x", bytesutil.Trunc(status.publicKey)),
			"status": status.status.Status.String(),
		}
		if status.index != nonexistentIndex {
			fields["validatorIndex"] = status.index
		}
		log := log.WithFields(fields)
		if v.emitAccountMetrics {
			fmtKey := fmt.Sprintf("%#x", status.publicKey)
			ValidatorStatusesGaugeVec.WithLabelValues(fmtKey).Set(float64(status.status.Status))
		}
		switch status.status.Status {
		case ethpb.ValidatorStatus_UNKNOWN_STATUS:
			log.Info("Waiting for deposit to be observed by beacon node")
		case ethpb.ValidatorStatus_DEPOSITED:
			if status.status.PositionInActivationQueue != 0 {
				log.WithField(
					"positionInActivationQueue", status.status.PositionInActivationQueue,
				).Info("Deposit processed, entering activation queue after finalization")
			}
		case ethpb.ValidatorStatus_PENDING:
			if activeValCount >= 0 && status.status.ActivationEpoch == params.BeaconConfig().FarFutureEpoch {
				activationsPerEpoch :=
					uint64(math.Max(float64(params.BeaconConfig().MinPerEpochChurnLimit), float64(uint64(activeValCount)/params.BeaconConfig().ChurnLimitQuotient)))
				secondsPerEpoch := uint64(params.BeaconConfig().SlotsPerEpoch.Mul(params.BeaconConfig().SecondsPerSlot))
				expectedWaitingTime :=
					time.Duration((status.status.PositionInActivationQueue+activationsPerEpoch)/activationsPerEpoch*secondsPerEpoch) * time.Second
				log.WithFields(logrus.Fields{
					"positionInActivationQueue": status.status.PositionInActivationQueue,
					"expectedWaitingTime":       expectedWaitingTime.String(),
				}).Info("Waiting to be assigned activation epoch")
			} else if status.status.ActivationEpoch != params.BeaconConfig().FarFutureEpoch {
				log.WithFields(logrus.Fields{
					"activationEpoch": status.status.ActivationEpoch,
				}).Info("Waiting for activation")
			}
		case ethpb.ValidatorStatus_ACTIVE, ethpb.ValidatorStatus_EXITING:
			validatorActivated = true
			log.WithFields(logrus.Fields{
				"index": status.index,
			}).Info("Validator activated")
		case ethpb.ValidatorStatus_EXITED:
			log.Info("Validator exited")
		case ethpb.ValidatorStatus_INVALID:
			log.Warn("Invalid Eth1 deposit")
		default:
			log.WithFields(logrus.Fields{
				"activationEpoch": status.status.ActivationEpoch,
			}).Info("Validator status")
		}
	}
	return validatorActivated
}

// CanonicalHeadSlot returns the slot of canonical block currently found in the
// beacon chain via RPC.
func (v *validator) CanonicalHeadSlot(ctx context.Context) (primitives.Slot, error) {
	ctx, span := trace.StartSpan(ctx, "validator.CanonicalHeadSlot")
	defer span.End()
	head, err := v.chainClient.GetChainHead(ctx, &emptypb.Empty{})
	if err != nil {
		return 0, errors.Wrap(iface.ErrConnectionIssue, err.Error())
	}
	return head.HeadSlot, nil
}

// NextSlot emits the next slot number at the start time of that slot.
func (v *validator) NextSlot() <-chan primitives.Slot {
	return v.ticker.C()
}

// SlotDeadline is the start time of the next slot.
func (v *validator) SlotDeadline(slot primitives.Slot) time.Time {
	secs := time.Duration((slot + 1).Mul(params.BeaconConfig().SecondsPerSlot))
	return time.Unix(int64(v.genesisTime), 0 /*ns*/).Add(secs * time.Second)
}

// CheckDoppelGanger checks if the current actively provided keys have
// any duplicates active in the network.
func (v *validator) CheckDoppelGanger(ctx context.Context) error {
	if !features.Get().EnableDoppelGanger {
		return nil
	}
	pubkeys, err := v.km.FetchValidatingPublicKeys(ctx)
	if err != nil {
		return err
	}
	log.WithField("keyCount", len(pubkeys)).Info("Running doppelganger check")
	// Exit early if no validating pub keys are found.
	if len(pubkeys) == 0 {
		return nil
	}
	req := &ethpb.DoppelGangerRequest{ValidatorRequests: []*ethpb.DoppelGangerRequest_ValidatorRequest{}}
	for _, pkey := range pubkeys {
		copiedKey := pkey
		attRec, err := v.db.AttestationHistoryForPubKey(ctx, copiedKey)
		if err != nil {
			return err
		}
		if len(attRec) == 0 {
			// If no history exists we simply send in a zero
			// value for the request epoch and root.
			req.ValidatorRequests = append(req.ValidatorRequests,
				&ethpb.DoppelGangerRequest_ValidatorRequest{
					PublicKey:  copiedKey[:],
					Epoch:      0,
					SignedRoot: make([]byte, fieldparams.RootLength),
				})
			continue
		}
		r := retrieveLatestRecord(attRec)
		if copiedKey != r.PubKey {
			return errors.New("attestation record mismatched public key")
		}
		req.ValidatorRequests = append(req.ValidatorRequests,
			&ethpb.DoppelGangerRequest_ValidatorRequest{
				PublicKey:  r.PubKey[:],
				Epoch:      r.Target,
				SignedRoot: r.SigningRoot,
			})
	}
	resp, err := v.validatorClient.CheckDoppelGanger(ctx, req)
	if err != nil {
		return err
	}
	// If nothing is returned by the beacon node, we return an
	// error as it is unsafe for us to proceed.
	if resp == nil || resp.Responses == nil || len(resp.Responses) == 0 {
		return errors.New("beacon node returned 0 responses for doppelganger check")
	}
	return buildDuplicateError(resp.Responses)
}

func buildDuplicateError(response []*ethpb.DoppelGangerResponse_ValidatorResponse) error {
	duplicates := make([][]byte, 0)
	for _, valRes := range response {
		if valRes.DuplicateExists {
			var copiedKey [fieldparams.BLSPubkeyLength]byte
			copy(copiedKey[:], valRes.PublicKey)
			duplicates = append(duplicates, copiedKey[:])
		}
	}
	if len(duplicates) == 0 {
		return nil
	}
	return errors.Errorf("Duplicate instances exists in the network for validator keys: %#x", duplicates)
}

// Ensures that the latest attestation history is retrieved.
func retrieveLatestRecord(recs []*kv.AttestationRecord) *kv.AttestationRecord {
	if len(recs) == 0 {
		return nil
	}
	lastSource := recs[len(recs)-1].Source
	chosenRec := recs[len(recs)-1]
	for i := len(recs) - 1; i >= 0; i-- {
		// Exit if we are now on a different source
		// as it is assumed that all source records are
		// byte sorted.
		if recs[i].Source != lastSource {
			break
		}
		// If we have a smaller target, we do
		// change our chosen record.
		if chosenRec.Target < recs[i].Target {
			chosenRec = recs[i]
		}
	}
	return chosenRec
}

// UpdateDuties checks the slot number to determine if the validator's
// list of upcoming assignments needs to be updated. For example, at the
// beginning of a new epoch.
func (v *validator) UpdateDuties(ctx context.Context, slot primitives.Slot) error {
	if !slots.IsEpochStart(slot) && v.duties != nil {
		// Do nothing if not epoch start AND assignments already exist.
		return nil
	}
	// Set deadline to end of epoch.
	ss, err := slots.EpochStart(slots.ToEpoch(slot) + 1)
	if err != nil {
		return err
	}
	ctx, cancel := context.WithDeadline(ctx, v.SlotDeadline(ss))
	defer cancel()
	ctx, span := trace.StartSpan(ctx, "validator.UpdateAssignments")
	defer span.End()

	validatingKeys, err := v.km.FetchValidatingPublicKeys(ctx)
	if err != nil {
		return err
	}

	// Filter out the slashable public keys from the duties request.
	filteredKeys := make([][fieldparams.BLSPubkeyLength]byte, 0, len(validatingKeys))
	v.blacklistedPubkeysLock.RLock()
	for _, pubKey := range validatingKeys {
		if ok := v.blacklistedPubkeys[pubKey]; !ok {
			filteredKeys = append(filteredKeys, pubKey)
		} else {
			log.WithField(
				"pubkey", fmt.Sprintf("%#x", bytesutil.Trunc(pubKey[:])),
			).Warn("Not including slashable public key from slashing protection import " +
				"in request to update validator duties")
		}
	}
	v.blacklistedPubkeysLock.RUnlock()

	req := &ethpb.DutiesRequest{
		Epoch:      primitives.Epoch(slot / params.BeaconConfig().SlotsPerEpoch),
		PublicKeys: bytesutil.FromBytes48Array(filteredKeys),
	}

	// If duties is nil it means we have had no prior duties and just started up.
	resp, err := v.validatorClient.GetDuties(ctx, req)
	if err != nil {
		v.dutiesLock.Lock()
		v.duties = nil // Clear assignments so we know to retry the request.
		v.dutiesLock.Unlock()
		log.WithError(err).Error("error getting validator duties")
		return err
	}

	v.dutiesLock.Lock()
	v.duties = resp
	v.logDuties(slot, v.duties.CurrentEpochDuties, v.duties.NextEpochDuties)
	v.dutiesLock.Unlock()

	allExitedCounter := 0
	for i := range resp.CurrentEpochDuties {
		if resp.CurrentEpochDuties[i].Status == ethpb.ValidatorStatus_EXITED {
			allExitedCounter++
		}
	}
	if allExitedCounter != 0 && allExitedCounter == len(resp.CurrentEpochDuties) {
		return ErrValidatorsAllExited
	}

	// Non-blocking call for beacon node to start subscriptions for aggregators.
	// Make sure to copy metadata into a new context
	md, exists := metadata.FromOutgoingContext(ctx)
	ctx = context.Background()
	if exists {
		ctx = metadata.NewOutgoingContext(ctx, md)
	}
	go func() {
		if err := v.subscribeToSubnets(ctx, resp); err != nil {
			log.WithError(err).Error("Failed to subscribe to subnets")
		}
	}()

	return nil
}

// subscribeToSubnets iterates through each validator duty, signs each slot, and asks beacon node
// to eagerly subscribe to subnets so that the aggregator has attestations to aggregate.
func (v *validator) subscribeToSubnets(ctx context.Context, duties *ethpb.DutiesResponse) error {
	subscribeSlots := make([]primitives.Slot, 0, len(duties.CurrentEpochDuties)+len(duties.NextEpochDuties))
	subscribeCommitteeIndices := make([]primitives.CommitteeIndex, 0, len(duties.CurrentEpochDuties)+len(duties.NextEpochDuties))
	subscribeIsAggregator := make([]bool, 0, len(duties.CurrentEpochDuties)+len(duties.NextEpochDuties))
	subscribeValidatorIndices := make([]primitives.ValidatorIndex, 0, len(duties.CurrentEpochDuties)+len(duties.NextEpochDuties))
	alreadySubscribed := make(map[[64]byte]bool)

	if v.distributed {
		// Get aggregated selection proofs to calculate isAggregator.
		if err := v.getAggregatedSelectionProofs(ctx, duties); err != nil {
			return errors.Wrap(err, "could not get aggregated selection proofs")
		}
	}

	for _, duty := range duties.CurrentEpochDuties {
		pk := bytesutil.ToBytes48(duty.PublicKey)
		if duty.Status == ethpb.ValidatorStatus_ACTIVE || duty.Status == ethpb.ValidatorStatus_EXITING {
			attesterSlot := duty.AttesterSlot
			committeeIndex := duty.CommitteeIndex
			validatorIndex := duty.ValidatorIndex

			alreadySubscribedKey := validatorSubnetSubscriptionKey(attesterSlot, committeeIndex)
			if _, ok := alreadySubscribed[alreadySubscribedKey]; ok {
				continue
			}

			aggregator, err := v.isAggregator(ctx, duty.Committee, attesterSlot, pk, validatorIndex)
			if err != nil {
				return errors.Wrap(err, "could not check if a validator is an aggregator")
			}
			if aggregator {
				alreadySubscribed[alreadySubscribedKey] = true
			}

			subscribeSlots = append(subscribeSlots, attesterSlot)
			subscribeCommitteeIndices = append(subscribeCommitteeIndices, committeeIndex)
			subscribeIsAggregator = append(subscribeIsAggregator, aggregator)
			subscribeValidatorIndices = append(subscribeValidatorIndices, validatorIndex)
		}
	}

	for _, duty := range duties.NextEpochDuties {
		if duty.Status == ethpb.ValidatorStatus_ACTIVE || duty.Status == ethpb.ValidatorStatus_EXITING {
			attesterSlot := duty.AttesterSlot
			committeeIndex := duty.CommitteeIndex
			validatorIndex := duty.ValidatorIndex

			alreadySubscribedKey := validatorSubnetSubscriptionKey(attesterSlot, committeeIndex)
			if _, ok := alreadySubscribed[alreadySubscribedKey]; ok {
				continue
			}

			aggregator, err := v.isAggregator(ctx, duty.Committee, attesterSlot, bytesutil.ToBytes48(duty.PublicKey), validatorIndex)
			if err != nil {
				return errors.Wrap(err, "could not check if a validator is an aggregator")
			}
			if aggregator {
				alreadySubscribed[alreadySubscribedKey] = true
			}

			subscribeSlots = append(subscribeSlots, attesterSlot)
			subscribeCommitteeIndices = append(subscribeCommitteeIndices, committeeIndex)
			subscribeIsAggregator = append(subscribeIsAggregator, aggregator)
			subscribeValidatorIndices = append(subscribeValidatorIndices, validatorIndex)
		}
	}

	_, err := v.validatorClient.SubscribeCommitteeSubnets(ctx,
		&ethpb.CommitteeSubnetsSubscribeRequest{
			Slots:        subscribeSlots,
			CommitteeIds: subscribeCommitteeIndices,
			IsAggregator: subscribeIsAggregator,
		},
		subscribeValidatorIndices,
	)

	return err
}

// RolesAt slot returns the validator roles at the given slot. Returns nil if the
// validator is known to not have a roles at the slot. Returns UNKNOWN if the
// validator assignments are unknown. Otherwise returns a valid ValidatorRole map.
func (v *validator) RolesAt(ctx context.Context, slot primitives.Slot) (map[[fieldparams.BLSPubkeyLength]byte][]iface.ValidatorRole, error) {
	v.dutiesLock.RLock()
	defer v.dutiesLock.RUnlock()
	rolesAt := make(map[[fieldparams.BLSPubkeyLength]byte][]iface.ValidatorRole)
	for validator, duty := range v.duties.CurrentEpochDuties {
		var roles []iface.ValidatorRole

		if duty == nil {
			continue
		}
		if len(duty.ProposerSlots) > 0 {
			for _, proposerSlot := range duty.ProposerSlots {
				if proposerSlot != 0 && proposerSlot == slot {
					roles = append(roles, iface.RoleProposer)
					break
				}
			}
		}
		if duty.AttesterSlot == slot {
			roles = append(roles, iface.RoleAttester)

			aggregator, err := v.isAggregator(ctx, duty.Committee, slot, bytesutil.ToBytes48(duty.PublicKey), duty.ValidatorIndex)
			if err != nil {
				return nil, errors.Wrap(err, "could not check if a validator is an aggregator")
			}
			if aggregator {
				roles = append(roles, iface.RoleAggregator)
			}
		}

		// Being assigned to a sync committee for a given slot means that the validator produces and
		// broadcasts signatures for `slot - 1` for inclusion in `slot`. At the last slot of the epoch,
		// the validator checks whether it's in the sync committee of following epoch.
		inSyncCommittee := false
		if slots.IsEpochEnd(slot) {
			if v.duties.NextEpochDuties[validator].IsSyncCommittee {
				roles = append(roles, iface.RoleSyncCommittee)
				inSyncCommittee = true
			}
		} else {
			if duty.IsSyncCommittee {
				roles = append(roles, iface.RoleSyncCommittee)
				inSyncCommittee = true
			}
		}
		if inSyncCommittee {
			aggregator, err := v.isSyncCommitteeAggregator(ctx, slot, bytesutil.ToBytes48(duty.PublicKey))
			if err != nil {
				return nil, errors.Wrap(err, "could not check if a validator is a sync committee aggregator")
			}
			if aggregator {
				roles = append(roles, iface.RoleSyncCommitteeAggregator)
			}
		}

		if len(roles) == 0 {
			roles = append(roles, iface.RoleUnknown)
		}

		var pubKey [fieldparams.BLSPubkeyLength]byte
		copy(pubKey[:], duty.PublicKey)
		rolesAt[pubKey] = roles
	}
	return rolesAt, nil
}

// Keymanager returns the underlying validator's keymanager.
func (v *validator) Keymanager() (keymanager.IKeymanager, error) {
	if v.km == nil {
		return nil, errors.New("keymanager is not initialized")
	}
	return v.km, nil
}

// isAggregator checks if a validator is an aggregator of a given slot and committee,
// it uses a modulo calculated by validator count in committee and samples randomness around it.
func (v *validator) isAggregator(
	ctx context.Context,
	committeeIndex []primitives.ValidatorIndex,
	slot primitives.Slot,
	pubKey [fieldparams.BLSPubkeyLength]byte,
	validatorIndex primitives.ValidatorIndex,
) (bool, error) {
	modulo := uint64(1)
	if len(committeeIndex)/int(params.BeaconConfig().TargetAggregatorsPerCommittee) > 1 {
		modulo = uint64(len(committeeIndex)) / params.BeaconConfig().TargetAggregatorsPerCommittee
	}

	var (
		slotSig []byte
		err     error
	)
	if v.distributed {
		slotSig, err = v.getAttSelection(attSelectionKey{slot: slot, index: validatorIndex})
		if err != nil {
			return false, err
		}
	} else {
		slotSig, err = v.signSlotWithSelectionProof(ctx, pubKey, slot)
		if err != nil {
			return false, err
		}
	}

	b := hash.Hash(slotSig)

	return binary.LittleEndian.Uint64(b[:8])%modulo == 0, nil
}

// isSyncCommitteeAggregator checks if a validator in an aggregator of a subcommittee for sync committee.
// it uses a modulo calculated by validator count in committee and samples randomness around it.
//
// Spec code:
// def is_sync_committee_aggregator(signature: BLSSignature) -> bool:
//
//	modulo = max(1, SYNC_COMMITTEE_SIZE // SYNC_COMMITTEE_SUBNET_COUNT // TARGET_AGGREGATORS_PER_SYNC_SUBCOMMITTEE)
//	return bytes_to_uint64(hash(signature)[0:8]) % modulo == 0
func (v *validator) isSyncCommitteeAggregator(ctx context.Context, slot primitives.Slot, pubKey [fieldparams.BLSPubkeyLength]byte) (bool, error) {
	res, err := v.validatorClient.GetSyncSubcommitteeIndex(ctx, &ethpb.SyncSubcommitteeIndexRequest{
		PublicKey: pubKey[:],
		Slot:      slot,
	})
	if err != nil {
		return false, err
	}

	for _, index := range res.Indices {
		subCommitteeSize := params.BeaconConfig().SyncCommitteeSize / params.BeaconConfig().SyncCommitteeSubnetCount
		subnet := uint64(index) / subCommitteeSize
		sig, err := v.signSyncSelectionData(ctx, pubKey, subnet, slot)
		if err != nil {
			return false, err
		}
		isAggregator, err := altair.IsSyncCommitteeAggregator(sig)
		if err != nil {
			return false, err
		}
		if isAggregator {
			return true, nil
		}
	}

	return false, nil
}

// UpdateDomainDataCaches by making calls for all of the possible domain data. These can change when
// the fork version changes which can happen once per epoch. Although changing for the fork version
// is very rare, a validator should check these data every epoch to be sure the validator is
// participating on the correct fork version.
func (v *validator) UpdateDomainDataCaches(ctx context.Context, slot primitives.Slot) {
	for _, d := range [][]byte{
		params.BeaconConfig().DomainRandao[:],
		params.BeaconConfig().DomainBeaconAttester[:],
		params.BeaconConfig().DomainBeaconProposer[:],
		params.BeaconConfig().DomainSelectionProof[:],
		params.BeaconConfig().DomainAggregateAndProof[:],
		params.BeaconConfig().DomainSyncCommittee[:],
		params.BeaconConfig().DomainSyncCommitteeSelectionProof[:],
		params.BeaconConfig().DomainContributionAndProof[:],
	} {
		_, err := v.domainData(ctx, slots.ToEpoch(slot), d)
		if err != nil {
			log.WithError(err).Errorf("Failed to update domain data for domain %v", d)
		}
	}
}

func (v *validator) domainData(ctx context.Context, epoch primitives.Epoch, domain []byte) (*ethpb.DomainResponse, error) {
	v.domainDataLock.RLock()

	req := &ethpb.DomainRequest{
		Epoch:  epoch,
		Domain: domain,
	}

	key := strings.Join([]string{strconv.FormatUint(uint64(req.Epoch), 10), hex.EncodeToString(req.Domain)}, ",")

	if val, ok := v.domainDataCache.Get(key); ok {
		v.domainDataLock.RUnlock()
		return proto.Clone(val.(proto.Message)).(*ethpb.DomainResponse), nil
	}
	v.domainDataLock.RUnlock()

	// Lock as we are about to perform an expensive request to the beacon node.
	v.domainDataLock.Lock()
	defer v.domainDataLock.Unlock()

	// We check the cache again as in the event there are multiple inflight requests for
	// the same domain data, the cache might have been filled while we were waiting
	// to acquire the lock.
	if val, ok := v.domainDataCache.Get(key); ok {
		return proto.Clone(val.(proto.Message)).(*ethpb.DomainResponse), nil
	}

	res, err := v.validatorClient.DomainData(ctx, req)
	if err != nil {
		return nil, err
	}
	v.domainDataCache.Set(key, proto.Clone(res), 1)

	return res, nil
}

func (v *validator) logDuties(slot primitives.Slot, currentEpochDuties []*ethpb.DutiesResponse_Duty, nextEpochDuties []*ethpb.DutiesResponse_Duty) {
	attesterKeys := make([][]string, params.BeaconConfig().SlotsPerEpoch)
	for i := range attesterKeys {
		attesterKeys[i] = make([]string, 0)
	}
	proposerKeys := make([]string, params.BeaconConfig().SlotsPerEpoch)
	epochStartSlot, err := slots.EpochStart(slots.ToEpoch(slot))
	if err != nil {
		log.WithError(err).Error("Could not calculate epoch start. Ignoring logging duties.")
		return
	}
	var totalProposingKeys, totalAttestingKeys uint64
	for _, duty := range currentEpochDuties {
		pubkey := fmt.Sprintf("%#x", duty.PublicKey)
		if v.emitAccountMetrics {
			ValidatorStatusesGaugeVec.WithLabelValues(pubkey).Set(float64(duty.Status))
		}

		// Only interested in validators who are attesting/proposing.
		// Note that SLASHING validators will have duties but their results are ignored by the network so we don't bother with them.
		if duty.Status != ethpb.ValidatorStatus_ACTIVE && duty.Status != ethpb.ValidatorStatus_EXITING {
			continue
		}

		truncatedPubkey := fmt.Sprintf("%#x", bytesutil.Trunc(duty.PublicKey))
		attesterSlotInEpoch := duty.AttesterSlot - epochStartSlot
		if attesterSlotInEpoch >= params.BeaconConfig().SlotsPerEpoch {
			log.WithField("duty", duty).Warn("Invalid attester slot")
		} else {
			attesterKeys[attesterSlotInEpoch] = append(attesterKeys[attesterSlotInEpoch], truncatedPubkey)
			totalAttestingKeys++
			if v.emitAccountMetrics {
				ValidatorNextAttestationSlotGaugeVec.WithLabelValues(pubkey).Set(float64(duty.AttesterSlot))
			}
		}
		if v.emitAccountMetrics && duty.IsSyncCommittee {
			ValidatorInSyncCommitteeGaugeVec.WithLabelValues(pubkey).Set(float64(1))
		} else if v.emitAccountMetrics && !duty.IsSyncCommittee {
			// clear the metric out if the validator is not in the current sync committee anymore otherwise it will be left at 1
			ValidatorInSyncCommitteeGaugeVec.WithLabelValues(pubkey).Set(float64(0))
		}

		for _, proposerSlot := range duty.ProposerSlots {
			proposerSlotInEpoch := proposerSlot - epochStartSlot
			if proposerSlotInEpoch >= params.BeaconConfig().SlotsPerEpoch {
				log.WithField("duty", duty).Warn("Invalid proposer slot")
			} else {
				proposerKeys[proposerSlotInEpoch] = truncatedPubkey
				totalProposingKeys++
			}
			if v.emitAccountMetrics {
				ValidatorNextProposalSlotGaugeVec.WithLabelValues(pubkey).Set(float64(proposerSlot))
			}
		}
	}
	for _, duty := range nextEpochDuties {
		// for the next epoch, currently we are only interested in whether the validator is in the next sync committee or not
		pubkey := fmt.Sprintf("%#x", duty.PublicKey)

		// Only interested in validators who are attesting/proposing.
		// Note that slashed validators will have duties but their results are ignored by the network so we don't bother with them.
		if duty.Status != ethpb.ValidatorStatus_ACTIVE && duty.Status != ethpb.ValidatorStatus_EXITING {
			continue
		}

		if v.emitAccountMetrics && duty.IsSyncCommittee {
			ValidatorInNextSyncCommitteeGaugeVec.WithLabelValues(pubkey).Set(float64(1))
		} else if v.emitAccountMetrics && !duty.IsSyncCommittee {
			// clear the metric out if the validator is now not in the next sync committee otherwise it will be left at 1
			ValidatorInNextSyncCommitteeGaugeVec.WithLabelValues(pubkey).Set(float64(0))
		}
	}

	log.WithFields(logrus.Fields{
		"proposerCount": totalProposingKeys,
		"attesterCount": totalAttestingKeys,
	}).Infof("Schedule for epoch %d", slots.ToEpoch(slot))
	for i := primitives.Slot(0); i < params.BeaconConfig().SlotsPerEpoch; i++ {
		startTime := slots.StartTime(v.genesisTime, epochStartSlot+i)
		durationTillDuty := (time.Until(startTime) + time.Second).Truncate(time.Second) // Round up to next second.

		slotLog := log.WithFields(logrus.Fields{})
		isProposer := proposerKeys[i] != ""
		if isProposer {
			slotLog = slotLog.WithField("proposerPubkey", proposerKeys[i])
		}
		isAttester := len(attesterKeys[i]) > 0
		if isAttester {
			slotLog = slotLog.WithFields(logrus.Fields{
				"slot":            epochStartSlot + i,
				"slotInEpoch":     (epochStartSlot + i) % params.BeaconConfig().SlotsPerEpoch,
				"attesterCount":   len(attesterKeys[i]),
				"attesterPubkeys": attesterKeys[i],
			})
		}
		if durationTillDuty > 0 {
			slotLog = slotLog.WithField("timeUntilDuty", durationTillDuty)
		}
		if isProposer || isAttester {
			slotLog.Infof("Duties schedule")
		}
	}
}

// ProposerSettings gets the current proposer settings saved in memory validator
func (v *validator) ProposerSettings() *validatorserviceconfig.ProposerSettings {
	return v.proposerSettings
}

// SetProposerSettings sets and saves the passed in proposer settings overriding the in memory one
func (v *validator) SetProposerSettings(ctx context.Context, settings *validatorserviceconfig.ProposerSettings) error {
	if v.db == nil {
		return errors.New("db is not set")
	}
	if err := v.db.SaveProposerSettings(ctx, settings); err != nil {
		return err
	}
	v.proposerSettings = settings
	return nil
}

// PushProposerSettings calls the prepareBeaconProposer RPC to set the fee recipient and also the register validator API if using a custom builder.
func (v *validator) PushProposerSettings(ctx context.Context, km keymanager.IKeymanager, slot primitives.Slot, deadline time.Time) error {
	if km == nil {
		return errors.New("keymanager is nil when calling PrepareBeaconProposer")
	}
	nctx, cancel := context.WithDeadline(ctx, deadline)
	ctx = nctx
	defer cancel()

	pubkeys, err := km.FetchValidatingPublicKeys(ctx)
	if err != nil {
		return err
	}
	if len(pubkeys) == 0 {
		log.Info("No imported public keys. Skipping prepare proposer routine")
		return nil
	}
	filteredKeys, err := v.filterAndCacheActiveKeys(ctx, pubkeys, slot)
	if err != nil {
		return err
	}
	proposerReqs, err := v.buildPrepProposerReqs(filteredKeys)
	if err != nil {
		return err
	}
	if len(proposerReqs) == 0 {
		log.Warnf("Could not locate valid validator indices. Skipping prepare proposer routine")
		return nil
	}
	if len(proposerReqs) != len(pubkeys) {
		log.WithFields(logrus.Fields{
			"pubkeysCount":                 len(pubkeys),
			"proposerSettingsRequestCount": len(proposerReqs),
		}).Debugln("Request count did not match included validator count. Only keys that have been activated will be included in the request.")
	}
	if _, err := v.validatorClient.PrepareBeaconProposer(ctx, &ethpb.PrepareBeaconProposerRequest{
		Recipients: proposerReqs,
	}); err != nil {
		return err
	}

	signedRegReqs := v.buildSignedRegReqs(ctx, filteredKeys, km.Sign)
	if err := SubmitValidatorRegistrations(ctx, v.validatorClient, signedRegReqs, v.validatorsRegBatchSize); err != nil {
		return errors.Wrap(ErrBuilderValidatorRegistration, err.Error())
	}
	return nil
}

func (v *validator) StartEventStream(ctx context.Context) error {
	return v.validatorClient.StartEventStream(ctx)
}

func (v *validator) EventStreamIsRunning() bool {
	return v.validatorClient.EventStreamIsRunning()
}

func (v *validator) NodeIsHealthy(ctx context.Context) bool {
	return v.nodeClient.IsHealthy(ctx)
}

func (v *validator) filterAndCacheActiveKeys(ctx context.Context, pubkeys [][fieldparams.BLSPubkeyLength]byte, slot primitives.Slot) ([][fieldparams.BLSPubkeyLength]byte, error) {
	filteredKeys := make([][fieldparams.BLSPubkeyLength]byte, 0)
	statusRequestKeys := make([][]byte, 0)
	for _, k := range pubkeys {
		_, ok := v.pubkeyToValidatorIndex[k]
		// Get validator index from RPC server if not found.
		if !ok {
			i, ok, err := v.validatorIndex(ctx, k)
			if err != nil {
				return nil, err
			}
			if !ok { // Nothing we can do if RPC server doesn't have validator index.
				continue
			}
			v.pubkeyToValidatorIndex[k] = i
		}
		copiedk := k
		statusRequestKeys = append(statusRequestKeys, copiedk[:])
	}
	resp, err := v.validatorClient.MultipleValidatorStatus(ctx, &ethpb.MultipleValidatorStatusRequest{
		PublicKeys: statusRequestKeys,
	})
	if err != nil {
		return nil, err
	}
	for i, status := range resp.Statuses {
		currEpoch := primitives.Epoch(slot / params.BeaconConfig().SlotsPerEpoch)
		currActivating := status.Status == ethpb.ValidatorStatus_PENDING && currEpoch >= status.ActivationEpoch

		active := status.Status == ethpb.ValidatorStatus_ACTIVE
		exiting := status.Status == ethpb.ValidatorStatus_EXITING

		if currActivating || active || exiting {
			filteredKeys = append(filteredKeys, bytesutil.ToBytes48(resp.PublicKeys[i]))
		} else {
			log.WithFields(logrus.Fields{
				"pubkey": hexutil.Encode(resp.PublicKeys[i]),
				"status": status.Status.String(),
			}).Debugf("Skipping non-active status key.")
		}
	}

	return filteredKeys, nil
}

func (v *validator) buildPrepProposerReqs(activePubkeys [][fieldparams.BLSPubkeyLength]byte) ([]*ethpb.PrepareBeaconProposerRequest_FeeRecipientContainer, error) {
	var prepareProposerReqs []*ethpb.PrepareBeaconProposerRequest_FeeRecipientContainer
	for _, k := range activePubkeys {
		// Default case: Define fee recipient to burn address
		var feeRecipient common.Address

		// If fee recipient is defined in default configuration, use it
		if v.ProposerSettings() != nil && v.ProposerSettings().DefaultConfig != nil && v.ProposerSettings().DefaultConfig.FeeRecipientConfig != nil {
			feeRecipient = v.ProposerSettings().DefaultConfig.FeeRecipientConfig.FeeRecipient // Use cli config for fee recipient.
		}

		// If fee recipient is defined for this specific pubkey in proposer configuration, use it
		if v.ProposerSettings() != nil && v.ProposerSettings().ProposeConfig != nil {
			config, ok := v.ProposerSettings().ProposeConfig[k]

			if ok && config != nil && config.FeeRecipientConfig != nil {
				feeRecipient = config.FeeRecipientConfig.FeeRecipient // Use file config for fee recipient.
			}
		}

		validatorIndex, ok := v.pubkeyToValidatorIndex[k]
		if !ok {
			continue
		}

		prepareProposerReqs = append(prepareProposerReqs, &ethpb.PrepareBeaconProposerRequest_FeeRecipientContainer{
			ValidatorIndex: validatorIndex,
			FeeRecipient:   feeRecipient[:],
		})
	}
	return prepareProposerReqs, nil
}

func (v *validator) buildSignedRegReqs(
	ctx context.Context,
	activePubkeys [][fieldparams.BLSPubkeyLength]byte,
	signer iface.SigningFunc,
) []*ethpb.SignedValidatorRegistrationV1 {
	var signedValRegRegs []*ethpb.SignedValidatorRegistrationV1
	if v.ProposerSettings() == nil {
		return signedValRegRegs
	}
	// if the timestamp is pre-genesis, don't create registrations
	if v.genesisTime > uint64(time.Now().UTC().Unix()) {
		return signedValRegRegs
	}
	for i, k := range activePubkeys {
		feeRecipient := common.HexToAddress(params.BeaconConfig().EthBurnAddressHex)
		gasLimit := params.BeaconConfig().DefaultBuilderGasLimit
		enabled := false

		if v.ProposerSettings().DefaultConfig != nil && v.ProposerSettings().DefaultConfig.FeeRecipientConfig != nil {
			defaultConfig := v.ProposerSettings().DefaultConfig
			feeRecipient = defaultConfig.FeeRecipientConfig.FeeRecipient // Use cli defaultBuilderConfig for fee recipient.
			defaultBuilderConfig := defaultConfig.BuilderConfig

			if defaultBuilderConfig != nil && defaultBuilderConfig.Enabled {
				gasLimit = uint64(defaultBuilderConfig.GasLimit) // Use cli config for gas limit.
				enabled = true
			}
		}

		if v.ProposerSettings().ProposeConfig != nil {
			config, ok := v.ProposerSettings().ProposeConfig[k]
			if ok && config != nil && config.FeeRecipientConfig != nil {
				feeRecipient = config.FeeRecipientConfig.FeeRecipient // Use file config for fee recipient.
				builderConfig := config.BuilderConfig
				if builderConfig != nil {
					if builderConfig.Enabled {
						gasLimit = uint64(builderConfig.GasLimit) // Use file config for gas limit.
						enabled = true
					} else {
						enabled = false // Custom config can disable validator from register.
					}
				}
			}
		}

		if !enabled {
			continue
		}

		// map is populated before this function in buildPrepProposerReq
		_, ok := v.pubkeyToValidatorIndex[k]
		if !ok {
			continue
		}

		req := &ethpb.ValidatorRegistrationV1{
			FeeRecipient: feeRecipient[:],
			GasLimit:     gasLimit,
			Timestamp:    uint64(time.Now().UTC().Unix()),
			Pubkey:       activePubkeys[i][:],
		}

		signedReq, err := v.SignValidatorRegistrationRequest(ctx, signer, req)
		if err != nil {
			log.WithFields(logrus.Fields{
				"pubkey":       fmt.Sprintf("%#x", req.Pubkey),
				"feeRecipient": feeRecipient,
			}).Error(err)
			continue
		}

		signedValRegRegs = append(signedValRegRegs, signedReq)

		if hexutil.Encode(feeRecipient.Bytes()) == params.BeaconConfig().EthBurnAddressHex {
			log.WithFields(logrus.Fields{
				"pubkey":       fmt.Sprintf("%#x", req.Pubkey),
				"feeRecipient": feeRecipient,
			}).Warn("Fee recipient is burn address")
		}
	}
	return signedValRegRegs
}

func (v *validator) validatorIndex(ctx context.Context, pubkey [fieldparams.BLSPubkeyLength]byte) (primitives.ValidatorIndex, bool, error) {
	resp, err := v.validatorClient.ValidatorIndex(ctx, &ethpb.ValidatorIndexRequest{PublicKey: pubkey[:]})
	switch {
	case status.Code(err) == codes.NotFound:
		log.Debugf("Could not find validator index for public key %#x. "+
			"Perhaps the validator is not yet active.", pubkey)
		return 0, false, nil
	case err != nil:
		notFoundErr := &beacon_api.IndexNotFoundError{}
		if errors.As(err, &notFoundErr) {
			log.Debugf("Could not find validator index for public key %#x. "+
				"Perhaps the validator is not yet active.", pubkey)
			return 0, false, nil
		}
		return 0, false, err
	}
	return resp.Index, true, nil
}

func (v *validator) getAggregatedSelectionProofs(ctx context.Context, duties *ethpb.DutiesResponse) error {
	// Create new instance of attestation selections map.
	v.newAttSelections()

	var req []iface.BeaconCommitteeSelection
	for _, duty := range duties.CurrentEpochDuties {
		if duty.Status != ethpb.ValidatorStatus_ACTIVE && duty.Status != ethpb.ValidatorStatus_EXITING {
			continue
		}

		pk := bytesutil.ToBytes48(duty.PublicKey)
		slotSig, err := v.signSlotWithSelectionProof(ctx, pk, duty.AttesterSlot)
		if err != nil {
			return err
		}

		req = append(req, iface.BeaconCommitteeSelection{
			SelectionProof: slotSig,
			Slot:           duty.AttesterSlot,
			ValidatorIndex: duty.ValidatorIndex,
		})
	}

	for _, duty := range duties.NextEpochDuties {
		if duty.Status != ethpb.ValidatorStatus_ACTIVE && duty.Status != ethpb.ValidatorStatus_EXITING {
			continue
		}

		pk := bytesutil.ToBytes48(duty.PublicKey)
		slotSig, err := v.signSlotWithSelectionProof(ctx, pk, duty.AttesterSlot)
		if err != nil {
			return err
		}

		req = append(req, iface.BeaconCommitteeSelection{
			SelectionProof: slotSig,
			Slot:           duty.AttesterSlot,
			ValidatorIndex: duty.ValidatorIndex,
		})
	}

	resp, err := v.validatorClient.GetAggregatedSelections(ctx, req)
	if err != nil {
		return err
	}

	// Store aggregated selection proofs in state.
	v.addAttSelections(resp)

	return nil
}

func (v *validator) addAttSelections(selections []iface.BeaconCommitteeSelection) {
	v.attSelectionLock.Lock()
	defer v.attSelectionLock.Unlock()

	for _, s := range selections {
		v.attSelections[attSelectionKey{
			slot:  s.Slot,
			index: s.ValidatorIndex,
		}] = s
	}
}

func (v *validator) newAttSelections() {
	v.attSelectionLock.Lock()
	defer v.attSelectionLock.Unlock()

	v.attSelections = make(map[attSelectionKey]iface.BeaconCommitteeSelection)
}

func (v *validator) getAttSelection(key attSelectionKey) ([]byte, error) {
	v.attSelectionLock.Lock()
	defer v.attSelectionLock.Unlock()

	s, ok := v.attSelections[key]
	if !ok {
		return nil, errors.Errorf("selection proof not found for the given slot=%d and validator_index=%d", key.slot, key.index)
	}

	return s.SelectionProof, nil
}

// This constructs a validator subscribed key, it's used to track
// which subnet has already been pending requested.
func validatorSubnetSubscriptionKey(slot primitives.Slot, committeeIndex primitives.CommitteeIndex) [64]byte {
	return bytesutil.ToBytes64(append(bytesutil.Bytes32(uint64(slot)), bytesutil.Bytes32(uint64(committeeIndex))...))
}

// This tracks all validators' voting status.
type voteStats struct {
	startEpoch          primitives.Epoch
	totalAttestedCount  uint64
	totalRequestedCount uint64
	totalDistance       primitives.Slot
	totalCorrectSource  uint64
	totalCorrectTarget  uint64
	totalCorrectHead    uint64
}

// This tracks all validators' submissions for sync committees.
type syncCommitteeStats struct {
	totalMessagesSubmitted uint64
}<|MERGE_RESOLUTION|>--- conflicted
+++ resolved
@@ -64,26 +64,6 @@
 )
 
 type validator struct {
-<<<<<<< HEAD
-=======
-	logValidatorBalances               bool
-	useWeb                             bool
-	emitAccountMetrics                 bool
-	distributed                        bool
-	domainDataLock                     sync.RWMutex
-	attLogsLock                        sync.Mutex
-	aggregatedSlotCommitteeIDCacheLock sync.Mutex
-	highestValidSlotLock               sync.Mutex
-	prevBalanceLock                    sync.RWMutex
-	slashableKeysLock                  sync.RWMutex
-	attSelectionLock                   sync.Mutex
-	eipImportBlacklistedPublicKeys     map[[fieldparams.BLSPubkeyLength]byte]bool
-	walletInitializedFeed              *event.Feed
-	submittedAtts                      map[submittedAttKey]*submittedAtt
-	submittedAggregates                map[submittedAttKey]*submittedAtt
-	startBalances                      map[[fieldparams.BLSPubkeyLength]byte]uint64
-	dutiesLock                         sync.RWMutex
->>>>>>> 256a05bf
 	duties                             *ethpb.DutiesResponse
 	ticker                             slots.Ticker
 	genesisTime                        uint64
@@ -115,7 +95,8 @@
 	domainDataCache                    *ristretto.Cache
 	voteStats                          voteStats
 	syncCommitteeStats                 syncCommitteeStats
-	attLogs                            map[[32]byte]*attSubmitted
+	submittedAtts                      map[submittedAttKey]*submittedAtt
+	submittedAggregates                map[submittedAttKey]*submittedAtt
 	logValidatorPerformance            bool
 	emitAccountMetrics                 bool
 	useWeb                             bool
@@ -220,18 +201,9 @@
 		log.WithError(err).Debug("Could not fetch validating keys")
 	}
 	if err := valDB.UpdatePublicKeysBuckets(validatingKeys); err != nil {
-		log.WithError(err).Debug("Could not update public keys buckets")
-	}
-<<<<<<< HEAD
-	go recheckValidatingKeysBucket(ctx, valDB, km)
-	for _, key := range validatingKeys {
-		log.WithField(
-			"publicKey", fmt.Sprintf("%#x", bytesutil.Trunc(key[:])),
-		).Info("Validating for public key")
-	}
-=======
-	go recheckValidatingKeysBucket(ctx, valDB, keyManager)
->>>>>>> 256a05bf
+
+		go recheckValidatingKeysBucket(ctx, valDB, km)
+	}
 }
 
 // to accounts changes in the keymanager, then updates those keys'
