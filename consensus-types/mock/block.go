--- conflicted
+++ resolved
@@ -314,13 +314,10 @@
 }
 
 func (b *BeaconBlockBody) Attestations() []interfaces.Attestation {
-<<<<<<< HEAD
-=======
 	panic("implement me")
 }
 
 func (b *BeaconBlockBody) Consolidations() ([]*eth.SignedConsolidation, error) {
->>>>>>> 3cc16c18
 	panic("implement me")
 }
 
