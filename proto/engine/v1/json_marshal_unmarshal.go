--- conflicted
+++ resolved
@@ -297,8 +297,6 @@
 	if dec.ValidationError != nil {
 		p.ValidationError = *dec.ValidationError
 	}
-<<<<<<< HEAD
-=======
 	return nil
 }
 
@@ -333,7 +331,6 @@
 	t.TerminalTotalDifficulty = dec.TerminalTotalDifficulty
 	t.TerminalBlockHash = dec.TerminalBlockHash
 	t.TerminalBlockNumber = num.Bytes()
->>>>>>> 90a15b2f
 	return nil
 }
 
