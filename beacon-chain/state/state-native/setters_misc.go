--- conflicted
+++ resolved
@@ -1,8 +1,6 @@
 package state_native
 
 import (
-	"fmt"
-
 	"github.com/pkg/errors"
 	nativetypes "github.com/prysmaticlabs/prysm/v3/beacon-chain/state/state-native/types"
 	"github.com/prysmaticlabs/prysm/v3/beacon-chain/state/stateutil"
@@ -115,11 +113,7 @@
 	defer b.lock.Unlock()
 
 	if b.version > version.Bellatrix {
-<<<<<<< HEAD
-		return fmt.Errorf("AppendHistoricalRoots is not supported for version %d", b.version)
-=======
 		return errNotSupported("AppendHistoricalRoots", b.version)
->>>>>>> d86a452b
 	}
 
 	roots := b.historicalRoots
@@ -135,24 +129,14 @@
 	return nil
 }
 
-<<<<<<< HEAD
-// AppendHistoricalSummariesUpdate AppendHistoricalSummary for the beacon state. Appends the new value
-// to the end of list.
-func (b *BeaconState) AppendHistoricalSummariesUpdate(summary *ethpb.HistoricalSummary) error {
-=======
 // AppendHistoricalSummaries for the beacon state. Appends the new value
 // to the end of list.
 func (b *BeaconState) AppendHistoricalSummaries(summary *ethpb.HistoricalSummary) error {
->>>>>>> d86a452b
 	b.lock.Lock()
 	defer b.lock.Unlock()
 
 	if b.version < version.Capella {
-<<<<<<< HEAD
-		return fmt.Errorf("AppendHistoricalSummariesUpdate is not supported for version %d", b.version)
-=======
 		return errNotSupported("AppendHistoricalSummaries", b.version)
->>>>>>> d86a452b
 	}
 
 	summaries := b.historicalSummaries
