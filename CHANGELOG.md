--- conflicted
+++ resolved
@@ -32,16 +32,13 @@
 - Use read only validator for core processing to avoid unnecessary copying.
 - Use ROBlock across block processing pipeline.
 - Added missing Eth-Consensus-Version headers to GetBlockAttestationsV2 and GetAttesterSlashingsV2 endpoints.
-<<<<<<< HEAD
 - When instantiating new validators, explicit set `Slashed` to false and move `EffectiveBalance` to match struct definition.
-=======
 - Updated pgo profile for beacon chain with holesky data. This improves the profile guided
   optimizations in the go compiler.
 - Use read only state when computing the active validator list.
 - Simplified `ExitedValidatorIndices`.
 - Simplified `EjectedValidatorIndices`.
 - `engine_newPayloadV4`,`engine_getPayloadV4` are changes due to new execution request serialization decisions, [PR](https://github.com/prysmaticlabs/prysm/pull/14580)
->>>>>>> e6ffc070
 
 ### Deprecated
 
