--- conflicted
+++ resolved
@@ -189,11 +189,7 @@
 	// Bellatrix
 	TerminalBlockHash                common.Hash    `yaml:"TERMINAL_BLOCK_HASH" spec:"true"`                  // TerminalBlockHash of beacon chain.
 	TerminalBlockHashActivationEpoch types.Epoch    `yaml:"TERMINAL_BLOCK_HASH_ACTIVATION_EPOCH" spec:"true"` // TerminalBlockHashActivationEpoch of beacon chain.
-<<<<<<< HEAD
-	TerminalTotalDifficulty          *uint256.Int   `yaml:"TERMINAL_TOTAL_DIFFICULTY" spec:"true"`            // TerminalTotalDifficulty is part of the experimental Bellatrix spec. This value is type is currently TBD: https://github.com/ethereum/consensus-specs/blob/dev/specs/bellatrix/beacon-chain.md#transition-settings
-=======
 	TerminalTotalDifficulty          string         `yaml:"TERMINAL_TOTAL_DIFFICULTY" spec:"true"`            // TerminalTotalDifficulty is part of the experimental Bellatrix spec. This value is type is currently TBD.
->>>>>>> 42d54166
 	FeeRecipient                     common.Address // FeeRecipient where the transaction fee goes to.
 }
 
