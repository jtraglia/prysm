--- conflicted
+++ resolved
@@ -16,7 +16,6 @@
 )
 
 func TestSyncCommitteeIndices_CanGet(t *testing.T) {
-<<<<<<< HEAD
 	getState := func(t *testing.T, count uint64) *stateAltair.BeaconState {
 		validators := make([]*ethpb.Validator, count)
 		for i := 0; i < len(validators); i++ {
@@ -33,8 +32,6 @@
 		return state
 	}
 
-=======
->>>>>>> 03d8af5c
 	type args struct {
 		state *stateAltair.BeaconState
 		epoch types.Epoch
@@ -94,7 +91,6 @@
 
 func TestSyncCommitteeIndices_DifferentPeriods(t *testing.T) {
 	helpers.ClearCache()
-<<<<<<< HEAD
 	getState := func(t *testing.T, count uint64) *stateAltair.BeaconState {
 		validators := make([]*ethpb.Validator, count)
 		for i := 0; i < len(validators); i++ {
@@ -111,8 +107,6 @@
 		return state
 	}
 
-=======
->>>>>>> 03d8af5c
 	state := getState(t, params.BeaconConfig().MaxValidatorsPerCommittee)
 	got1, err := altair.NextSyncCommitteeIndices(state)
 	require.NoError(t, err)
@@ -131,7 +125,6 @@
 }
 
 func TestSyncCommittee_CanGet(t *testing.T) {
-<<<<<<< HEAD
 	getState := func(t *testing.T, count uint64) *stateAltair.BeaconState {
 		validators := make([]*ethpb.Validator, count)
 		for i := 0; i < len(validators); i++ {
@@ -151,8 +144,6 @@
 		return state
 	}
 
-=======
->>>>>>> 03d8af5c
 	type args struct {
 		state *stateAltair.BeaconState
 		epoch types.Epoch
@@ -299,7 +290,7 @@
 			PublicKey:        blsKey.PublicKey().Marshal(),
 		}
 	}
-	state, err := stateAltair.InitializeFromProto(&pb.BeaconStateAltair{
+	state, err := stateAltair.InitializeFromProto(&statepb.BeaconStateAltair{
 		Validators:  validators,
 		RandaoMixes: make([][]byte, params.BeaconConfig().EpochsPerHistoricalVector),
 	})
