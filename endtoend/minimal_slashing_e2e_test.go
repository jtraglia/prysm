package endtoend

import (
	"testing"

	ev "github.com/prysmaticlabs/prysm/endtoend/evaluators"
	e2eParams "github.com/prysmaticlabs/prysm/endtoend/params"
	"github.com/prysmaticlabs/prysm/endtoend/types"
	"github.com/prysmaticlabs/prysm/shared/params"
	"github.com/prysmaticlabs/prysm/shared/testutil"
	"github.com/prysmaticlabs/prysm/shared/testutil/require"
)

func TestEndToEnd_Slashing_MinimalConfig(t *testing.T) {
<<<<<<< HEAD
	t.Skip("Slasher is now deprecated, skipping until proper removal is complete")
=======
	t.Skip("To be replaced with the new slasher implementation")
>>>>>>> 0a2f3e4d
	testutil.ResetCache()
	params.UseE2EConfig()
	require.NoError(t, e2eParams.Init(e2eParams.StandardBeaconCount))

	testConfig := &types.E2EConfig{
		BeaconFlags:    []string{},
		ValidatorFlags: []string{},
		EpochsToRun:    4,
		TestSync:       false,
		TestSlasher:    true,
		TestDeposits:   false,
		Evaluators: []types.Evaluator{
			ev.PeersConnect,
			ev.HealthzCheck,
			ev.ValidatorsSlashed,
			ev.SlashedValidatorsLoseBalance,
			ev.InjectDoubleVote,
			ev.ProposeDoubleBlock,
		},
	}

	newTestRunner(t, testConfig).run()
}<|MERGE_RESOLUTION|>--- conflicted
+++ resolved
@@ -12,11 +12,7 @@
 )
 
 func TestEndToEnd_Slashing_MinimalConfig(t *testing.T) {
-<<<<<<< HEAD
-	t.Skip("Slasher is now deprecated, skipping until proper removal is complete")
-=======
 	t.Skip("To be replaced with the new slasher implementation")
->>>>>>> 0a2f3e4d
 	testutil.ResetCache()
 	params.UseE2EConfig()
 	require.NoError(t, e2eParams.Init(e2eParams.StandardBeaconCount))
