--- conflicted
+++ resolved
@@ -761,25 +761,22 @@
 		return nil, errors.Wrap(err, "could not filter attestations")
 	}
 
-<<<<<<< HEAD
-	// If there is any room left in the block, consider unaggregated attestations as well.
-
-=======
->>>>>>> bfc821d0
 	uAtts, err := vs.AttPool.UnaggregatedAttestations()
 	if err != nil {
 		return nil, errors.Wrap(err, "could not get unaggregated attestations")
 	}
-<<<<<<< HEAD
-	uAtts, err = vs.filterAttestationsForBlockInclusion(ctx, latestState, uAtts)
-=======
 	uAtts, err = vs.validateAndDeleteAttsInPool(ctx, latestState, uAtts)
->>>>>>> bfc821d0
 	if err != nil {
 		return nil, errors.Wrap(err, "could not filter attestations")
 	}
 	atts = append(atts, uAtts...)
-<<<<<<< HEAD
+
+	// Remove duplicates from both aggregated/unaggregated attestations. This
+	// prevents inefficient aggregates being created.
+	atts, err = proposerAtts(atts).dedup()
+	if err != nil {
+		return nil, err
+	}
 
 	attsByDataRoot := make(map[[32]byte][]*ethpb.Attestation, len(atts))
 	for _, att := range atts {
@@ -888,35 +885,13 @@
 			continue
 		}
 		contains, err := nField.Contains(bfieldA)
-=======
-
-	// Remove duplicates from both aggregated/unaggregated attestations. This
-	// prevents inefficient aggregates being created.
-	atts, err = proposerAtts(atts).dedup()
-	if err != nil {
-		return nil, err
-	}
-
-	attsByDataRoot := make(map[[32]byte][]*ethpb.Attestation, len(atts))
-	for _, att := range atts {
-		attDataRoot, err := att.Data.HashTreeRoot()
->>>>>>> bfc821d0
 		if err != nil {
 			return err
 		}
-<<<<<<< HEAD
 		if contains && bfieldA.Count() != 0 {
 			log.Infof("state already accounts for root %#x in set A", root)
 		}
 		containsB, err := nField.Contains(bfieldB)
-=======
-		attsByDataRoot[attDataRoot] = append(attsByDataRoot[attDataRoot], att)
-	}
-
-	attsForInclusion := proposerAtts(make([]*ethpb.Attestation, 0))
-	for _, as := range attsByDataRoot {
-		as, err := attaggregation.Aggregate(as)
->>>>>>> bfc821d0
 		if err != nil {
 			return err
 		}
@@ -931,7 +906,6 @@
 			inclusionDelay := currSlot - rootMap[root].Data.Slot
 			scoreB += float64(bfieldB.Count()) / float64(inclusionDelay)
 		}
-<<<<<<< HEAD
 	}
 	log.Infof("Set A has score of %f and set b has score of %f", scoreA, scoreB)
 	return nil
@@ -950,18 +924,4 @@
 		}
 	}
 	return first
-=======
-		attsForInclusion = append(attsForInclusion, as...)
-	}
-	deduped, err := attsForInclusion.dedup()
-	if err != nil {
-		return nil, err
-	}
-	sorted, err := deduped.sortByProfitability()
-	if err != nil {
-		return nil, err
-	}
-	atts = sorted.limitToMaxAttestations()
-	return atts, nil
->>>>>>> bfc821d0
 }