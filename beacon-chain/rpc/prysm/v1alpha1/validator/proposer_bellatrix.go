--- conflicted
+++ resolved
@@ -44,14 +44,10 @@
 const blockBuilderTimeout = 1 * time.Second
 
 // Sets the execution data for the block. Execution data can come from local EL client or remote builder depends on validator registration and circuit breaker conditions.
-<<<<<<< HEAD
 func (vs *Server) setExecutionData(ctx context.Context, blk interfaces.SignedBeaconBlock, headState state.BeaconState) ([]*enginev1.Blob, error) {
-=======
-func (vs *Server) setExecutionData(ctx context.Context, blk interfaces.SignedBeaconBlock, headState state.BeaconState) error {
 	ctx, span := trace.StartSpan(ctx, "ProposerServer.setExecutionData")
 	defer span.End()
 
->>>>>>> 4c916403
 	idx := blk.Block().ProposerIndex()
 	slot := blk.Block().Slot()
 	if slots.ToEpoch(slot) < params.BeaconConfig().BellatrixForkEpoch {
@@ -91,12 +87,8 @@
 
 				withdrawalsMatched, err := matchingWithdrawalsRoot(localPayload, builderPayload)
 				if err != nil {
-<<<<<<< HEAD
+					tracing.AnnotateError(span, err)
 					return nil, errors.Wrap(err, "failed to match withdrawals root")
-=======
-					tracing.AnnotateError(span, err)
-					return errors.Wrap(err, "failed to match withdrawals root")
->>>>>>> 4c916403
 				}
 
 				// Use builder payload if the following in true:
@@ -121,17 +113,14 @@
 						"builderGweiValue":     builderValue,
 					}).Warn("Proposer: using local execution payload because higher value")
 				}
-<<<<<<< HEAD
-				return nil, blk.SetExecution(localPayload)
-=======
 				span.AddAttributes(
 					trace.BoolAttribute("higherValueBuilder", higherValueBuilder),
 					trace.Int64Attribute("localGweiValue", int64(localValue)),     // lint:ignore uintcast -- This is OK for tracing.
 					trace.Int64Attribute("localBoostPercentage", int64(boost)),    // lint:ignore uintcast -- This is OK for tracing.
 					trace.Int64Attribute("builderGweiValue", int64(builderValue)), // lint:ignore uintcast -- This is OK for tracing.
 				)
-				return blk.SetExecution(localPayload)
->>>>>>> 4c916403
+
+				return nil, blk.SetExecution(localPayload)
 			default: // Bellatrix case.
 				blk.SetBlinded(true)
 				if err := blk.SetExecution(builderPayload); err != nil {
@@ -242,74 +231,12 @@
 		"builderPubKey": fmt.Sprintf("%#x", bid.Pubkey()),
 		"blockHash":     fmt.Sprintf("%#x", header.BlockHash()),
 	}).Info("Received header with bid")
-<<<<<<< HEAD
-=======
 
 	span.AddAttributes(
 		trace.StringAttribute("value", v.String()),
 		trace.StringAttribute("builderPubKey", fmt.Sprintf("%#x", bid.Pubkey())),
 		trace.StringAttribute("blockHash", fmt.Sprintf("%#x", header.BlockHash())),
 	)
-
-	return header, nil
-}
-
-// This function retrieves the full payload block using the input blind block. This input must be versioned as
-// bellatrix blind block. The output block will contain the full payload. The original header block
-// will be returned the block builder is not configured.
-func (vs *Server) unblindBuilderBlock(ctx context.Context, b interfaces.ReadOnlySignedBeaconBlock) (interfaces.ReadOnlySignedBeaconBlock, error) {
-	if err := consensusblocks.BeaconBlockIsNil(b); err != nil {
-		return nil, err
-	}
-
-	// No-op if the input block is not version blind and bellatrix.
-	if b.Version() != version.Bellatrix || !b.IsBlinded() {
-		return b, nil
-	}
-	// No-op nothing if the builder has not been configured.
-	if !vs.BlockBuilder.Configured() {
-		return b, nil
-	}
-
-	agg, err := b.Block().Body().SyncAggregate()
-	if err != nil {
-		return nil, err
-	}
-	h, err := b.Block().Body().Execution()
-	if err != nil {
-		return nil, err
-	}
-	header, ok := h.Proto().(*enginev1.ExecutionPayloadHeader)
-	if !ok {
-		return nil, errors.New("execution data must be execution payload header")
-	}
-	parentRoot := b.Block().ParentRoot()
-	stateRoot := b.Block().StateRoot()
-	randaoReveal := b.Block().Body().RandaoReveal()
-	graffiti := b.Block().Body().Graffiti()
-	sig := b.Signature()
-	psb := &ethpb.SignedBlindedBeaconBlockBellatrix{
-		Block: &ethpb.BlindedBeaconBlockBellatrix{
-			Slot:          b.Block().Slot(),
-			ProposerIndex: b.Block().ProposerIndex(),
-			ParentRoot:    parentRoot[:],
-			StateRoot:     stateRoot[:],
-			Body: &ethpb.BlindedBeaconBlockBodyBellatrix{
-				RandaoReveal:           randaoReveal[:],
-				Eth1Data:               b.Block().Body().Eth1Data(),
-				Graffiti:               graffiti[:],
-				ProposerSlashings:      b.Block().Body().ProposerSlashings(),
-				AttesterSlashings:      b.Block().Body().AttesterSlashings(),
-				Attestations:           b.Block().Body().Attestations(),
-				Deposits:               b.Block().Body().Deposits(),
-				VoluntaryExits:         b.Block().Body().VoluntaryExits(),
-				SyncAggregate:          agg,
-				ExecutionPayloadHeader: header,
-			},
-		},
-		Signature: sig[:],
-	}
->>>>>>> 4c916403
 
 	return header, nil
 }
