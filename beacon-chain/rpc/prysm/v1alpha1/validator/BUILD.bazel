--- conflicted
+++ resolved
@@ -18,12 +18,8 @@
         "proposer_empty_block.go",
         "proposer_eth1data.go",
         "proposer_execution_payload.go",
-<<<<<<< HEAD
-=======
         "proposer_exits.go",
-        "proposer_phase0.go",
         "proposer_slashings.go",
->>>>>>> 51601716
         "proposer_sync_aggregate.go",
         "server.go",
         "status.go",
