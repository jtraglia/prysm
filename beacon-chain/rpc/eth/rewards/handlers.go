package rewards

import (
	"encoding/json"
	"fmt"
	"net/http"
	"strconv"
	"strings"

	"github.com/pkg/errors"
	"github.com/prysmaticlabs/prysm/v4/beacon-chain/core/altair"
	coreblocks "github.com/prysmaticlabs/prysm/v4/beacon-chain/core/blocks"
	"github.com/prysmaticlabs/prysm/v4/beacon-chain/core/epoch/precompute"
	"github.com/prysmaticlabs/prysm/v4/beacon-chain/core/validators"
	"github.com/prysmaticlabs/prysm/v4/beacon-chain/rpc/lookup"
	"github.com/prysmaticlabs/prysm/v4/beacon-chain/state"
	fieldparams "github.com/prysmaticlabs/prysm/v4/config/fieldparams"
	"github.com/prysmaticlabs/prysm/v4/config/params"
	"github.com/prysmaticlabs/prysm/v4/consensus-types/blocks"
	"github.com/prysmaticlabs/prysm/v4/consensus-types/interfaces"
	"github.com/prysmaticlabs/prysm/v4/consensus-types/primitives"
	http2 "github.com/prysmaticlabs/prysm/v4/network/http"
	"github.com/prysmaticlabs/prysm/v4/runtime/version"
	"github.com/prysmaticlabs/prysm/v4/time/slots"
	"github.com/wealdtech/go-bytesutil"
)

// BlockRewards is an HTTP handler for Beacon API getBlockRewards.
func (s *Server) BlockRewards(w http.ResponseWriter, r *http.Request) {
	segments := strings.Split(r.URL.Path, "/")
	blockId := segments[len(segments)-1]

	blk, err := s.Blocker.Block(r.Context(), []byte(blockId))
	if errJson := handleGetBlockError(blk, err); errJson != nil {
		http2.WriteError(w, errJson)
		return
	}
	if blk.Version() == version.Phase0 {
		errJson := &http2.DefaultErrorJson{
			Message: "Block rewards are not supported for Phase 0 blocks",
			Code:    http.StatusBadRequest,
		}
		http2.WriteError(w, errJson)
		return
	}

	// We want to run several block processing functions that update the proposer's balance.
	// This will allow us to calculate proposer rewards for each operation (atts, slashings etc).
	// To do this, we replay the state up to the block's slot, but before processing the block.
	st, err := s.ReplayerBuilder.ReplayerForSlot(blk.Block().Slot()-1).ReplayToSlot(r.Context(), blk.Block().Slot())
	if err != nil {
		errJson := &http2.DefaultErrorJson{
			Message: "Could not get state: " + err.Error(),
			Code:    http.StatusInternalServerError,
		}
		http2.WriteError(w, errJson)
		return
	}

	proposerIndex := blk.Block().ProposerIndex()
	initBalance, err := st.BalanceAtIndex(proposerIndex)
	if err != nil {
		errJson := &http2.DefaultErrorJson{
			Message: "Could not get proposer's balance: " + err.Error(),
			Code:    http.StatusInternalServerError,
		}
		http2.WriteError(w, errJson)
		return
	}
	st, err = altair.ProcessAttestationsNoVerifySignature(r.Context(), st, blk)
	if err != nil {
		errJson := &http2.DefaultErrorJson{
			Message: "Could not get attestation rewards" + err.Error(),
			Code:    http.StatusInternalServerError,
		}
		http2.WriteError(w, errJson)
		return
	}
	attBalance, err := st.BalanceAtIndex(proposerIndex)
	if err != nil {
		errJson := &http2.DefaultErrorJson{
			Message: "Could not get proposer's balance: " + err.Error(),
			Code:    http.StatusInternalServerError,
		}
		http2.WriteError(w, errJson)
		return
	}
	st, err = coreblocks.ProcessAttesterSlashings(r.Context(), st, blk.Block().Body().AttesterSlashings(), validators.SlashValidator)
	if err != nil {
		errJson := &http2.DefaultErrorJson{
			Message: "Could not get attester slashing rewards: " + err.Error(),
			Code:    http.StatusInternalServerError,
		}
		http2.WriteError(w, errJson)
		return
	}
	attSlashingsBalance, err := st.BalanceAtIndex(proposerIndex)
	if err != nil {
		errJson := &http2.DefaultErrorJson{
			Message: "Could not get proposer's balance: " + err.Error(),
			Code:    http.StatusInternalServerError,
		}
		http2.WriteError(w, errJson)
		return
	}
	st, err = coreblocks.ProcessProposerSlashings(r.Context(), st, blk.Block().Body().ProposerSlashings(), validators.SlashValidator)
	if err != nil {
		errJson := &http2.DefaultErrorJson{
			Message: "Could not get proposer slashing rewards" + err.Error(),
			Code:    http.StatusInternalServerError,
		}
		http2.WriteError(w, errJson)
		return
	}
	proposerSlashingsBalance, err := st.BalanceAtIndex(proposerIndex)
	if err != nil {
		errJson := &http2.DefaultErrorJson{
			Message: "Could not get proposer's balance: " + err.Error(),
			Code:    http.StatusInternalServerError,
		}
		http2.WriteError(w, errJson)
		return
	}
	sa, err := blk.Block().Body().SyncAggregate()
	if err != nil {
		errJson := &http2.DefaultErrorJson{
			Message: "Could not get sync aggregate: " + err.Error(),
			Code:    http.StatusInternalServerError,
		}
		http2.WriteError(w, errJson)
		return
	}
	var syncCommitteeReward uint64
	_, syncCommitteeReward, err = altair.ProcessSyncAggregate(r.Context(), st, sa)
	if err != nil {
		errJson := &http2.DefaultErrorJson{
			Message: "Could not get sync aggregate rewards: " + err.Error(),
			Code:    http.StatusInternalServerError,
		}
		http2.WriteError(w, errJson)
		return
	}

	optimistic, err := s.OptimisticModeFetcher.IsOptimistic(r.Context())
	if err != nil {
		errJson := &http2.DefaultErrorJson{
			Message: "Could not get optimistic mode info: " + err.Error(),
			Code:    http.StatusInternalServerError,
		}
		http2.WriteError(w, errJson)
		return
	}
	blkRoot, err := blk.Block().HashTreeRoot()
	if err != nil {
		errJson := &http2.DefaultErrorJson{
			Message: "Could not get block root: " + err.Error(),
			Code:    http.StatusInternalServerError,
		}
		http2.WriteError(w, errJson)
		return
	}

	response := &BlockRewardsResponse{
		Data: BlockRewards{
			ProposerIndex:     strconv.FormatUint(uint64(proposerIndex), 10),
			Total:             strconv.FormatUint(proposerSlashingsBalance-initBalance+syncCommitteeReward, 10),
			Attestations:      strconv.FormatUint(attBalance-initBalance, 10),
			SyncAggregate:     strconv.FormatUint(syncCommitteeReward, 10),
			ProposerSlashings: strconv.FormatUint(proposerSlashingsBalance-attSlashingsBalance, 10),
			AttesterSlashings: strconv.FormatUint(attSlashingsBalance-attBalance, 10),
		},
		ExecutionOptimistic: optimistic,
		Finalized:           s.FinalizationFetcher.IsFinalized(r.Context(), blkRoot),
	}
	http2.WriteJson(w, response)
}

// AttestationRewards retrieves attestation reward info for validators specified by array of public keys or validator index.
// If no array is provided, return reward info for every validator.
// TODO: Inclusion delay
func (s *Server) AttestationRewards(w http.ResponseWriter, r *http.Request) {
	st, ok := s.attRewardsState(w, r)
	if !ok {
		return
	}
	bal, vals, valIndices, ok := attRewardsBalancesAndVals(w, r, st)
	if !ok {
		return
	}
	totalRewards, ok := totalAttRewards(w, st, bal, vals, valIndices)
	if !ok {
		return
	}
	idealRewards, ok := idealAttRewards(w, st, bal, vals)
	if !ok {
		return
	}

	optimistic, err := s.OptimisticModeFetcher.IsOptimistic(r.Context())
	if err != nil {
		errJson := &http2.DefaultErrorJson{
			Message: "Could not get optimistic mode info: " + err.Error(),
			Code:    http.StatusInternalServerError,
		}
		http2.WriteError(w, errJson)
		return
	}
	blkRoot, err := st.LatestBlockHeader().HashTreeRoot()
	if err != nil {
		errJson := &http2.DefaultErrorJson{
			Message: "Could not get block root: " + err.Error(),
			Code:    http.StatusInternalServerError,
		}
		http2.WriteError(w, errJson)
		return
	}

	resp := &AttestationRewardsResponse{
		Data: AttestationRewards{
			IdealRewards: idealRewards,
			TotalRewards: totalRewards,
		},
		ExecutionOptimistic: optimistic,
		Finalized:           s.FinalizationFetcher.IsFinalized(r.Context(), blkRoot),
	}
	http2.WriteJson(w, resp)
}

// SyncCommitteeRewards retrieves rewards info for sync committee members specified by array of public keys or validator index.
// If no array is provided, return reward info for every committee member.
func (s *Server) SyncCommitteeRewards(w http.ResponseWriter, r *http.Request) {
	segments := strings.Split(r.URL.Path, "/")
	blockId := segments[len(segments)-1]

	blk, err := s.Blocker.Block(r.Context(), []byte(blockId))
	if errJson := handleGetBlockError(blk, err); errJson != nil {
		http2.WriteError(w, errJson)
		return
	}
	if blk.Version() == version.Phase0 {
		errJson := &http2.DefaultErrorJson{
			Message: "Sync committee rewards are not supported for Phase 0",
			Code:    http.StatusBadRequest,
		}
		http2.WriteError(w, errJson)
		return
	}
	st, err := s.ReplayerBuilder.ReplayerForSlot(blk.Block().Slot()-1).ReplayToSlot(r.Context(), blk.Block().Slot())
	if err != nil {
		errJson := &http2.DefaultErrorJson{
			Message: "Could not get state: " + err.Error(),
			Code:    http.StatusInternalServerError,
		}
		http2.WriteError(w, errJson)
		return
	}
	sa, err := blk.Block().Body().SyncAggregate()
	if err != nil {
		errJson := &http2.DefaultErrorJson{
			Message: "Could not get sync aggregate: " + err.Error(),
			Code:    http.StatusInternalServerError,
		}
		http2.WriteError(w, errJson)
		return
	}

	vals, valIndices, ok := syncRewardsVals(w, r, st)
	if !ok {
		return
	}
	preProcessBals := make([]uint64, len(vals))
	for i, valIdx := range valIndices {
		preProcessBals[i], err = st.BalanceAtIndex(valIdx)
		if err != nil {
			errJson := &http2.DefaultErrorJson{
				Message: "Could not get validator's balance: " + err.Error(),
				Code:    http.StatusInternalServerError,
			}
			http2.WriteError(w, errJson)
			return
		}
	}

	_, proposerReward, err := altair.ProcessSyncAggregate(r.Context(), st, sa)
	if err != nil {
		errJson := &http2.DefaultErrorJson{
			Message: "Could not get sync aggregate rewards: " + err.Error(),
			Code:    http.StatusInternalServerError,
		}
		http2.WriteError(w, errJson)
		return
	}

	rewards := make([]int, len(preProcessBals))
	proposerIndex := blk.Block().ProposerIndex()
	for i, valIdx := range valIndices {
		bal, err := st.BalanceAtIndex(valIdx)
		if err != nil {
			errJson := &http2.DefaultErrorJson{
				Message: "Could not get validator's balance: " + err.Error(),
				Code:    http.StatusInternalServerError,
			}
			http2.WriteError(w, errJson)
			return
		}
		rewards[i] = int(bal - preProcessBals[i]) // lint:ignore uintcast
		if valIdx == proposerIndex {
			rewards[i] = rewards[i] - int(proposerReward) // lint:ignore uintcast
		}
	}

	optimistic, err := s.OptimisticModeFetcher.IsOptimistic(r.Context())
	if err != nil {
		errJson := &http2.DefaultErrorJson{
			Message: "Could not get optimistic mode info: " + err.Error(),
			Code:    http.StatusInternalServerError,
		}
		http2.WriteError(w, errJson)
		return
	}
	blkRoot, err := blk.Block().HashTreeRoot()
	if err != nil {
		errJson := &http2.DefaultErrorJson{
			Message: "Could not get block root: " + err.Error(),
			Code:    http.StatusInternalServerError,
		}
		http2.WriteError(w, errJson)
		return
	}

	scRewards := make([]SyncCommitteeReward, len(valIndices))
	for i, valIdx := range valIndices {
		scRewards[i] = SyncCommitteeReward{
			ValidatorIndex: strconv.FormatUint(uint64(valIdx), 10),
			Reward:         strconv.Itoa(rewards[i]),
		}
	}
	response := &SyncCommitteeRewardsResponse{
		Data:                scRewards,
		ExecutionOptimistic: optimistic,
		Finalized:           s.FinalizationFetcher.IsFinalized(r.Context(), blkRoot),
	}
	http2.WriteJson(w, response)
}

// SyncCommitteeRewards retrieves rewards info for sync committee members specified by array of public keys or validator index.
// If no array is provided, return reward info for every committee member.
func (s *Server) SyncCommitteeRewards(w http.ResponseWriter, r *http.Request) {
	segments := strings.Split(r.URL.Path, "/")
	blockId := segments[len(segments)-1]

	blk, err := s.Blocker.Block(r.Context(), []byte(blockId))
	if errJson := handleGetBlockError(blk, err); errJson != nil {
		network.WriteError(w, errJson)
		return
	}
	if blk.Version() == version.Phase0 {
		errJson := &network.DefaultErrorJson{
			Message: "Sync committee rewards are not supported for Phase 0",
			Code:    http.StatusBadRequest,
		}
		network.WriteError(w, errJson)
		return
	}
	st, err := s.ReplayerBuilder.ReplayerForSlot(blk.Block().Slot()-1).ReplayToSlot(r.Context(), blk.Block().Slot())
	if err != nil {
		errJson := &network.DefaultErrorJson{
			Message: "Could not get state: " + err.Error(),
			Code:    http.StatusInternalServerError,
		}
		network.WriteError(w, errJson)
		return
	}
	sa, err := blk.Block().Body().SyncAggregate()
	if err != nil {
		errJson := &network.DefaultErrorJson{
			Message: "Could not get sync aggregate: " + err.Error(),
			Code:    http.StatusInternalServerError,
		}
		network.WriteError(w, errJson)
		return
	}

	vals, valIndices, ok := syncRewardsVals(w, r, st)
	if !ok {
		return
	}
	preProcessBals := make([]uint64, len(vals))
	for i, valIdx := range valIndices {
		preProcessBals[i], err = st.BalanceAtIndex(valIdx)
		if err != nil {
			errJson := &network.DefaultErrorJson{
				Message: "Could not get validator's balance: " + err.Error(),
				Code:    http.StatusInternalServerError,
			}
			network.WriteError(w, errJson)
			return
		}
	}

	_, proposerReward, err := altair.ProcessSyncAggregate(r.Context(), st, sa)
	if err != nil {
		errJson := &network.DefaultErrorJson{
			Message: "Could not get sync aggregate rewards: " + err.Error(),
			Code:    http.StatusInternalServerError,
		}
		network.WriteError(w, errJson)
		return
	}

	rewards := make([]int, len(preProcessBals))
	proposerIndex := blk.Block().ProposerIndex()
	for i, valIdx := range valIndices {
		bal, err := st.BalanceAtIndex(valIdx)
		if err != nil {
			errJson := &network.DefaultErrorJson{
				Message: "Could not get validator's balance: " + err.Error(),
				Code:    http.StatusInternalServerError,
			}
			network.WriteError(w, errJson)
			return
		}
		rewards[i] = int(bal - preProcessBals[i]) // lint:ignore uintcast
		if valIdx == proposerIndex {
			rewards[i] = rewards[i] - int(proposerReward) // lint:ignore uintcast
		}
	}

	optimistic, err := s.OptimisticModeFetcher.IsOptimistic(r.Context())
	if err != nil {
		errJson := &network.DefaultErrorJson{
			Message: "Could not get optimistic mode info: " + err.Error(),
			Code:    http.StatusInternalServerError,
		}
		network.WriteError(w, errJson)
		return
	}
	blkRoot, err := blk.Block().HashTreeRoot()
	if err != nil {
		errJson := &network.DefaultErrorJson{
			Message: "Could not get block root: " + err.Error(),
			Code:    http.StatusInternalServerError,
		}
		network.WriteError(w, errJson)
		return
	}

	scRewards := make([]SyncCommitteeReward, len(valIndices))
	for i, valIdx := range valIndices {
		scRewards[i] = SyncCommitteeReward{
			ValidatorIndex: strconv.FormatUint(uint64(valIdx), 10),
			Reward:         strconv.Itoa(rewards[i]),
		}
	}
	response := &SyncCommitteeRewardsResponse{
		Data:                scRewards,
		ExecutionOptimistic: optimistic,
		Finalized:           s.FinalizationFetcher.IsFinalized(r.Context(), blkRoot),
	}
	network.WriteJson(w, response)
}

func (s *Server) attRewardsState(w http.ResponseWriter, r *http.Request) (state.BeaconState, bool) {
	segments := strings.Split(r.URL.Path, "/")
	requestedEpoch, err := strconv.ParseUint(segments[len(segments)-1], 10, 64)
	if err != nil {
		errJson := &http2.DefaultErrorJson{
			Message: "Could not decode epoch: " + err.Error(),
			Code:    http.StatusBadRequest,
		}
		http2.WriteError(w, errJson)
		return nil, false
	}
	if primitives.Epoch(requestedEpoch) < params.BeaconConfig().AltairForkEpoch {
		errJson := &http2.DefaultErrorJson{
			Message: "Attestation rewards are not supported for Phase 0",
			Code:    http.StatusNotFound,
		}
		http2.WriteError(w, errJson)
		return nil, false
	}
	currentEpoch := uint64(slots.ToEpoch(s.TimeFetcher.CurrentSlot()))
	if requestedEpoch+1 >= currentEpoch {
		errJson := &http2.DefaultErrorJson{
			Code:    http.StatusNotFound,
			Message: "Attestation rewards are available after two epoch transitions to ensure all attestations have a chance of inclusion",
		}
		http2.WriteError(w, errJson)
		return nil, false
	}
	nextEpochEnd, err := slots.EpochEnd(primitives.Epoch(requestedEpoch + 1))
	if err != nil {
		errJson := &http2.DefaultErrorJson{
			Message: "Could not get next epoch's ending slot: " + err.Error(),
			Code:    http.StatusInternalServerError,
		}
		http2.WriteError(w, errJson)
		return nil, false
	}
	st, err := s.Stater.StateBySlot(r.Context(), nextEpochEnd)
	if err != nil {
		errJson := &http2.DefaultErrorJson{
			Message: "Could not get state for epoch's starting slot: " + err.Error(),
			Code:    http.StatusInternalServerError,
		}
		http2.WriteError(w, errJson)
		return nil, false
	}
	return st, true
}

func attRewardsBalancesAndVals(
	w http.ResponseWriter,
	r *http.Request,
	st state.BeaconState,
) (*precompute.Balance, []*precompute.Validator, []primitives.ValidatorIndex, bool) {
	allVals, bal, err := altair.InitializePrecomputeValidators(r.Context(), st)
	if err != nil {
		errJson := &http2.DefaultErrorJson{
			Message: "Could not initialize precompute validators: " + err.Error(),
			Code:    http.StatusBadRequest,
		}
		http2.WriteError(w, errJson)
		return nil, nil, nil, false
	}
	allVals, bal, err = altair.ProcessEpochParticipation(r.Context(), st, bal, allVals)
	if err != nil {
		errJson := &http2.DefaultErrorJson{
			Message: "Could not process epoch participation: " + err.Error(),
			Code:    http.StatusBadRequest,
		}
		http2.WriteError(w, errJson)
		return nil, nil, nil, false
	}
	valIndices, ok := requestedValIndices(w, r, st, allVals)
	if !ok {
		return nil, nil, nil, false
	}
	if len(valIndices) == len(allVals) {
		return bal, allVals, valIndices, true
	} else {
		filteredVals := make([]*precompute.Validator, len(valIndices))
		for i, valIx := range valIndices {
			filteredVals[i] = allVals[valIx]
		}
		return bal, filteredVals, valIndices, true
	}
}

// idealAttRewards returns rewards for hypothetical, perfectly voting validators
// whose effective balances are over EJECTION_BALANCE and match balances in passed in validators.
func idealAttRewards(
	w http.ResponseWriter,
	st state.BeaconState,
	bal *precompute.Balance,
	vals []*precompute.Validator,
) ([]IdealAttestationReward, bool) {
	idealValsCount := uint64(16)
	minIdealBalance := uint64(17)
	maxIdealBalance := minIdealBalance + idealValsCount - 1
	idealRewards := make([]IdealAttestationReward, 0, idealValsCount)
	idealVals := make([]*precompute.Validator, 0, idealValsCount)
	increment := params.BeaconConfig().EffectiveBalanceIncrement
	for i := minIdealBalance; i <= maxIdealBalance; i++ {
		for _, v := range vals {
			if v.CurrentEpochEffectiveBalance/1e9 == i {
				effectiveBalance := i * increment
				idealVals = append(idealVals, &precompute.Validator{
					IsActivePrevEpoch:            true,
					IsSlashed:                    false,
					CurrentEpochEffectiveBalance: effectiveBalance,
					IsPrevEpochSourceAttester:    true,
					IsPrevEpochTargetAttester:    true,
					IsPrevEpochHeadAttester:      true,
				})
				idealRewards = append(idealRewards, IdealAttestationReward{EffectiveBalance: strconv.FormatUint(effectiveBalance, 10)})
				break
			}
		}
	}
	deltas, err := altair.AttestationsDelta(st, bal, idealVals)
	if err != nil {
		errJson := &http2.DefaultErrorJson{
			Message: "Could not get attestations delta: " + err.Error(),
			Code:    http.StatusInternalServerError,
		}
		http2.WriteError(w, errJson)
		return nil, false
	}
	for i, d := range deltas {
		idealRewards[i].Head = strconv.FormatUint(d.HeadReward, 10)
		if d.SourcePenalty > 0 {
			idealRewards[i].Source = fmt.Sprintf("-%s", strconv.FormatUint(d.SourcePenalty, 10))
		} else {
			idealRewards[i].Source = strconv.FormatUint(d.SourceReward, 10)
		}
		if d.TargetPenalty > 0 {
			idealRewards[i].Target = fmt.Sprintf("-%s", strconv.FormatUint(d.TargetPenalty, 10))
		} else {
			idealRewards[i].Target = strconv.FormatUint(d.TargetReward, 10)
		}
	}
	return idealRewards, true
}

func totalAttRewards(
	w http.ResponseWriter,
	st state.BeaconState,
	bal *precompute.Balance,
	vals []*precompute.Validator,
	valIndices []primitives.ValidatorIndex,
) ([]TotalAttestationReward, bool) {
	totalRewards := make([]TotalAttestationReward, len(valIndices))
	for i, v := range valIndices {
		totalRewards[i] = TotalAttestationReward{ValidatorIndex: strconv.FormatUint(uint64(v), 10)}
	}
	deltas, err := altair.AttestationsDelta(st, bal, vals)
	if err != nil {
		errJson := &http2.DefaultErrorJson{
			Message: "Could not get attestations delta: " + err.Error(),
			Code:    http.StatusInternalServerError,
		}
		http2.WriteError(w, errJson)
		return nil, false
	}
	for i, d := range deltas {
		totalRewards[i].Head = strconv.FormatUint(d.HeadReward, 10)
		if d.SourcePenalty > 0 {
			totalRewards[i].Source = fmt.Sprintf("-%s", strconv.FormatUint(d.SourcePenalty, 10))
		} else {
			totalRewards[i].Source = strconv.FormatUint(d.SourceReward, 10)
		}
		if d.TargetPenalty > 0 {
			totalRewards[i].Target = fmt.Sprintf("-%s", strconv.FormatUint(d.TargetPenalty, 10))
		} else {
			totalRewards[i].Target = strconv.FormatUint(d.TargetReward, 10)
		}
	}
	return totalRewards, true
}

func syncRewardsVals(
	w http.ResponseWriter,
	r *http.Request,
	st state.BeaconState,
) ([]*precompute.Validator, []primitives.ValidatorIndex, bool) {
	allVals, _, err := altair.InitializePrecomputeValidators(r.Context(), st)
	if err != nil {
<<<<<<< HEAD
		errJson := &network.DefaultErrorJson{
			Message: "Could not initialize precompute validators: " + err.Error(),
			Code:    http.StatusBadRequest,
		}
		network.WriteError(w, errJson)
=======
		errJson := &http2.DefaultErrorJson{
			Message: "Could not initialize precompute validators: " + err.Error(),
			Code:    http.StatusBadRequest,
		}
		http2.WriteError(w, errJson)
>>>>>>> fc7dc6dd
		return nil, nil, false
	}
	valIndices, ok := requestedValIndices(w, r, st, allVals)
	if !ok {
		return nil, nil, false
	}

	sc, err := st.CurrentSyncCommittee()
	if err != nil {
<<<<<<< HEAD
		errJson := &network.DefaultErrorJson{
			Message: "Could not get current sync committee: " + err.Error(),
			Code:    http.StatusBadRequest,
		}
		network.WriteError(w, errJson)
=======
		errJson := &http2.DefaultErrorJson{
			Message: "Could not get current sync committee: " + err.Error(),
			Code:    http.StatusBadRequest,
		}
		http2.WriteError(w, errJson)
>>>>>>> fc7dc6dd
		return nil, nil, false
	}
	allScIndices := make([]primitives.ValidatorIndex, len(sc.Pubkeys))
	for i, pk := range sc.Pubkeys {
		valIdx, ok := st.ValidatorIndexByPubkey(bytesutil.ToBytes48(pk))
		if !ok {
<<<<<<< HEAD
			errJson := &network.DefaultErrorJson{
				Message: fmt.Sprintf("No validator index found for pubkey %#x", pk),
				Code:    http.StatusBadRequest,
			}
			network.WriteError(w, errJson)
=======
			errJson := &http2.DefaultErrorJson{
				Message: fmt.Sprintf("No validator index found for pubkey %#x", pk),
				Code:    http.StatusBadRequest,
			}
			http2.WriteError(w, errJson)
>>>>>>> fc7dc6dd
			return nil, nil, false
		}
		allScIndices[i] = valIdx
	}

	scIndices := make([]primitives.ValidatorIndex, 0, len(allScIndices))
	scVals := make([]*precompute.Validator, 0, len(allScIndices))
	for _, valIdx := range valIndices {
		for _, scIdx := range allScIndices {
			if valIdx == scIdx {
				scVals = append(scVals, allVals[valIdx])
				scIndices = append(scIndices, valIdx)
				break
			}
		}
	}

	return scVals, scIndices, true
}

func requestedValIndices(w http.ResponseWriter, r *http.Request, st state.BeaconState, allVals []*precompute.Validator) ([]primitives.ValidatorIndex, bool) {
	var rawValIds []string
	if r.Body != http.NoBody {
		if err := json.NewDecoder(r.Body).Decode(&rawValIds); err != nil {
<<<<<<< HEAD
			errJson := &network.DefaultErrorJson{
				Message: "Could not decode validators: " + err.Error(),
				Code:    http.StatusBadRequest,
			}
			network.WriteError(w, errJson)
=======
			errJson := &http2.DefaultErrorJson{
				Message: "Could not decode validators: " + err.Error(),
				Code:    http.StatusBadRequest,
			}
			http2.WriteError(w, errJson)
>>>>>>> fc7dc6dd
			return nil, false
		}
	}
	valIndices := make([]primitives.ValidatorIndex, len(rawValIds))
	for i, v := range rawValIds {
		index, err := strconv.ParseUint(v, 10, 64)
		if err != nil {
			pubkey, err := bytesutil.FromHexString(v)
			if err != nil || len(pubkey) != fieldparams.BLSPubkeyLength {
<<<<<<< HEAD
				errJson := &network.DefaultErrorJson{
					Message: fmt.Sprintf("%s is not a validator index or pubkey", v),
					Code:    http.StatusBadRequest,
				}
				network.WriteError(w, errJson)
=======
				errJson := &http2.DefaultErrorJson{
					Message: fmt.Sprintf("%s is not a validator index or pubkey", v),
					Code:    http.StatusBadRequest,
				}
				http2.WriteError(w, errJson)
>>>>>>> fc7dc6dd
				return nil, false
			}
			var ok bool
			valIndices[i], ok = st.ValidatorIndexByPubkey(bytesutil.ToBytes48(pubkey))
			if !ok {
<<<<<<< HEAD
				errJson := &network.DefaultErrorJson{
					Message: fmt.Sprintf("No validator index found for pubkey %#x", pubkey),
					Code:    http.StatusBadRequest,
				}
				network.WriteError(w, errJson)
=======
				errJson := &http2.DefaultErrorJson{
					Message: fmt.Sprintf("No validator index found for pubkey %#x", pubkey),
					Code:    http.StatusBadRequest,
				}
				http2.WriteError(w, errJson)
>>>>>>> fc7dc6dd
				return nil, false
			}
		} else {
			if index >= uint64(st.NumValidators()) {
<<<<<<< HEAD
				errJson := &network.DefaultErrorJson{
					Message: fmt.Sprintf("Validator index %d is too large. Maximum allowed index is %d", index, st.NumValidators()-1),
					Code:    http.StatusBadRequest,
				}
				network.WriteError(w, errJson)
=======
				errJson := &http2.DefaultErrorJson{
					Message: fmt.Sprintf("Validator index %d is too large. Maximum allowed index is %d", index, st.NumValidators()-1),
					Code:    http.StatusBadRequest,
				}
				http2.WriteError(w, errJson)
>>>>>>> fc7dc6dd
				return nil, false
			}
			valIndices[i] = primitives.ValidatorIndex(index)
		}
	}
	if len(valIndices) == 0 {
		valIndices = make([]primitives.ValidatorIndex, len(allVals))
		for i := 0; i < len(allVals); i++ {
			valIndices[i] = primitives.ValidatorIndex(i)
		}
	}

	return valIndices, true
}

<<<<<<< HEAD
func handleGetBlockError(blk interfaces.ReadOnlySignedBeaconBlock, err error) *network.DefaultErrorJson {
=======
func handleGetBlockError(blk interfaces.ReadOnlySignedBeaconBlock, err error) *http2.DefaultErrorJson {
>>>>>>> fc7dc6dd
	if errors.Is(err, lookup.BlockIdParseError{}) {
		return &http2.DefaultErrorJson{
			Message: "Invalid block ID: " + err.Error(),
			Code:    http.StatusBadRequest,
		}
	}
	if err != nil {
		return &http2.DefaultErrorJson{
			Message: "Could not get block from block ID: " + err.Error(),
			Code:    http.StatusInternalServerError,
		}
	}
	if err := blocks.BeaconBlockIsNil(blk); err != nil {
<<<<<<< HEAD
		return &network.DefaultErrorJson{
=======
		return &http2.DefaultErrorJson{
>>>>>>> fc7dc6dd
			Message: "Could not find requested block: " + err.Error(),
			Code:    http.StatusNotFound,
		}
	}
	return nil
}<|MERGE_RESOLUTION|>--- conflicted
+++ resolved
@@ -341,123 +341,6 @@
 		Finalized:           s.FinalizationFetcher.IsFinalized(r.Context(), blkRoot),
 	}
 	http2.WriteJson(w, response)
-}
-
-// SyncCommitteeRewards retrieves rewards info for sync committee members specified by array of public keys or validator index.
-// If no array is provided, return reward info for every committee member.
-func (s *Server) SyncCommitteeRewards(w http.ResponseWriter, r *http.Request) {
-	segments := strings.Split(r.URL.Path, "/")
-	blockId := segments[len(segments)-1]
-
-	blk, err := s.Blocker.Block(r.Context(), []byte(blockId))
-	if errJson := handleGetBlockError(blk, err); errJson != nil {
-		network.WriteError(w, errJson)
-		return
-	}
-	if blk.Version() == version.Phase0 {
-		errJson := &network.DefaultErrorJson{
-			Message: "Sync committee rewards are not supported for Phase 0",
-			Code:    http.StatusBadRequest,
-		}
-		network.WriteError(w, errJson)
-		return
-	}
-	st, err := s.ReplayerBuilder.ReplayerForSlot(blk.Block().Slot()-1).ReplayToSlot(r.Context(), blk.Block().Slot())
-	if err != nil {
-		errJson := &network.DefaultErrorJson{
-			Message: "Could not get state: " + err.Error(),
-			Code:    http.StatusInternalServerError,
-		}
-		network.WriteError(w, errJson)
-		return
-	}
-	sa, err := blk.Block().Body().SyncAggregate()
-	if err != nil {
-		errJson := &network.DefaultErrorJson{
-			Message: "Could not get sync aggregate: " + err.Error(),
-			Code:    http.StatusInternalServerError,
-		}
-		network.WriteError(w, errJson)
-		return
-	}
-
-	vals, valIndices, ok := syncRewardsVals(w, r, st)
-	if !ok {
-		return
-	}
-	preProcessBals := make([]uint64, len(vals))
-	for i, valIdx := range valIndices {
-		preProcessBals[i], err = st.BalanceAtIndex(valIdx)
-		if err != nil {
-			errJson := &network.DefaultErrorJson{
-				Message: "Could not get validator's balance: " + err.Error(),
-				Code:    http.StatusInternalServerError,
-			}
-			network.WriteError(w, errJson)
-			return
-		}
-	}
-
-	_, proposerReward, err := altair.ProcessSyncAggregate(r.Context(), st, sa)
-	if err != nil {
-		errJson := &network.DefaultErrorJson{
-			Message: "Could not get sync aggregate rewards: " + err.Error(),
-			Code:    http.StatusInternalServerError,
-		}
-		network.WriteError(w, errJson)
-		return
-	}
-
-	rewards := make([]int, len(preProcessBals))
-	proposerIndex := blk.Block().ProposerIndex()
-	for i, valIdx := range valIndices {
-		bal, err := st.BalanceAtIndex(valIdx)
-		if err != nil {
-			errJson := &network.DefaultErrorJson{
-				Message: "Could not get validator's balance: " + err.Error(),
-				Code:    http.StatusInternalServerError,
-			}
-			network.WriteError(w, errJson)
-			return
-		}
-		rewards[i] = int(bal - preProcessBals[i]) // lint:ignore uintcast
-		if valIdx == proposerIndex {
-			rewards[i] = rewards[i] - int(proposerReward) // lint:ignore uintcast
-		}
-	}
-
-	optimistic, err := s.OptimisticModeFetcher.IsOptimistic(r.Context())
-	if err != nil {
-		errJson := &network.DefaultErrorJson{
-			Message: "Could not get optimistic mode info: " + err.Error(),
-			Code:    http.StatusInternalServerError,
-		}
-		network.WriteError(w, errJson)
-		return
-	}
-	blkRoot, err := blk.Block().HashTreeRoot()
-	if err != nil {
-		errJson := &network.DefaultErrorJson{
-			Message: "Could not get block root: " + err.Error(),
-			Code:    http.StatusInternalServerError,
-		}
-		network.WriteError(w, errJson)
-		return
-	}
-
-	scRewards := make([]SyncCommitteeReward, len(valIndices))
-	for i, valIdx := range valIndices {
-		scRewards[i] = SyncCommitteeReward{
-			ValidatorIndex: strconv.FormatUint(uint64(valIdx), 10),
-			Reward:         strconv.Itoa(rewards[i]),
-		}
-	}
-	response := &SyncCommitteeRewardsResponse{
-		Data:                scRewards,
-		ExecutionOptimistic: optimistic,
-		Finalized:           s.FinalizationFetcher.IsFinalized(r.Context(), blkRoot),
-	}
-	network.WriteJson(w, response)
 }
 
 func (s *Server) attRewardsState(w http.ResponseWriter, r *http.Request) (state.BeaconState, bool) {
@@ -646,19 +529,11 @@
 ) ([]*precompute.Validator, []primitives.ValidatorIndex, bool) {
 	allVals, _, err := altair.InitializePrecomputeValidators(r.Context(), st)
 	if err != nil {
-<<<<<<< HEAD
-		errJson := &network.DefaultErrorJson{
+		errJson := &http2.DefaultErrorJson{
 			Message: "Could not initialize precompute validators: " + err.Error(),
 			Code:    http.StatusBadRequest,
 		}
-		network.WriteError(w, errJson)
-=======
-		errJson := &http2.DefaultErrorJson{
-			Message: "Could not initialize precompute validators: " + err.Error(),
-			Code:    http.StatusBadRequest,
-		}
-		http2.WriteError(w, errJson)
->>>>>>> fc7dc6dd
+		http2.WriteError(w, errJson)
 		return nil, nil, false
 	}
 	valIndices, ok := requestedValIndices(w, r, st, allVals)
@@ -668,38 +543,22 @@
 
 	sc, err := st.CurrentSyncCommittee()
 	if err != nil {
-<<<<<<< HEAD
-		errJson := &network.DefaultErrorJson{
+		errJson := &http2.DefaultErrorJson{
 			Message: "Could not get current sync committee: " + err.Error(),
 			Code:    http.StatusBadRequest,
 		}
-		network.WriteError(w, errJson)
-=======
-		errJson := &http2.DefaultErrorJson{
-			Message: "Could not get current sync committee: " + err.Error(),
-			Code:    http.StatusBadRequest,
-		}
-		http2.WriteError(w, errJson)
->>>>>>> fc7dc6dd
+		http2.WriteError(w, errJson)
 		return nil, nil, false
 	}
 	allScIndices := make([]primitives.ValidatorIndex, len(sc.Pubkeys))
 	for i, pk := range sc.Pubkeys {
 		valIdx, ok := st.ValidatorIndexByPubkey(bytesutil.ToBytes48(pk))
 		if !ok {
-<<<<<<< HEAD
-			errJson := &network.DefaultErrorJson{
-				Message: fmt.Sprintf("No validator index found for pubkey %#x", pk),
-				Code:    http.StatusBadRequest,
-			}
-			network.WriteError(w, errJson)
-=======
 			errJson := &http2.DefaultErrorJson{
 				Message: fmt.Sprintf("No validator index found for pubkey %#x", pk),
 				Code:    http.StatusBadRequest,
 			}
 			http2.WriteError(w, errJson)
->>>>>>> fc7dc6dd
 			return nil, nil, false
 		}
 		allScIndices[i] = valIdx
@@ -724,19 +583,11 @@
 	var rawValIds []string
 	if r.Body != http.NoBody {
 		if err := json.NewDecoder(r.Body).Decode(&rawValIds); err != nil {
-<<<<<<< HEAD
-			errJson := &network.DefaultErrorJson{
-				Message: "Could not decode validators: " + err.Error(),
-				Code:    http.StatusBadRequest,
-			}
-			network.WriteError(w, errJson)
-=======
 			errJson := &http2.DefaultErrorJson{
 				Message: "Could not decode validators: " + err.Error(),
 				Code:    http.StatusBadRequest,
 			}
 			http2.WriteError(w, errJson)
->>>>>>> fc7dc6dd
 			return nil, false
 		}
 	}
@@ -746,54 +597,30 @@
 		if err != nil {
 			pubkey, err := bytesutil.FromHexString(v)
 			if err != nil || len(pubkey) != fieldparams.BLSPubkeyLength {
-<<<<<<< HEAD
-				errJson := &network.DefaultErrorJson{
-					Message: fmt.Sprintf("%s is not a validator index or pubkey", v),
-					Code:    http.StatusBadRequest,
-				}
-				network.WriteError(w, errJson)
-=======
 				errJson := &http2.DefaultErrorJson{
 					Message: fmt.Sprintf("%s is not a validator index or pubkey", v),
 					Code:    http.StatusBadRequest,
 				}
 				http2.WriteError(w, errJson)
->>>>>>> fc7dc6dd
 				return nil, false
 			}
 			var ok bool
 			valIndices[i], ok = st.ValidatorIndexByPubkey(bytesutil.ToBytes48(pubkey))
 			if !ok {
-<<<<<<< HEAD
-				errJson := &network.DefaultErrorJson{
-					Message: fmt.Sprintf("No validator index found for pubkey %#x", pubkey),
-					Code:    http.StatusBadRequest,
-				}
-				network.WriteError(w, errJson)
-=======
 				errJson := &http2.DefaultErrorJson{
 					Message: fmt.Sprintf("No validator index found for pubkey %#x", pubkey),
 					Code:    http.StatusBadRequest,
 				}
 				http2.WriteError(w, errJson)
->>>>>>> fc7dc6dd
 				return nil, false
 			}
 		} else {
 			if index >= uint64(st.NumValidators()) {
-<<<<<<< HEAD
-				errJson := &network.DefaultErrorJson{
-					Message: fmt.Sprintf("Validator index %d is too large. Maximum allowed index is %d", index, st.NumValidators()-1),
-					Code:    http.StatusBadRequest,
-				}
-				network.WriteError(w, errJson)
-=======
 				errJson := &http2.DefaultErrorJson{
 					Message: fmt.Sprintf("Validator index %d is too large. Maximum allowed index is %d", index, st.NumValidators()-1),
 					Code:    http.StatusBadRequest,
 				}
 				http2.WriteError(w, errJson)
->>>>>>> fc7dc6dd
 				return nil, false
 			}
 			valIndices[i] = primitives.ValidatorIndex(index)
@@ -809,11 +636,7 @@
 	return valIndices, true
 }
 
-<<<<<<< HEAD
-func handleGetBlockError(blk interfaces.ReadOnlySignedBeaconBlock, err error) *network.DefaultErrorJson {
-=======
 func handleGetBlockError(blk interfaces.ReadOnlySignedBeaconBlock, err error) *http2.DefaultErrorJson {
->>>>>>> fc7dc6dd
 	if errors.Is(err, lookup.BlockIdParseError{}) {
 		return &http2.DefaultErrorJson{
 			Message: "Invalid block ID: " + err.Error(),
@@ -827,11 +650,7 @@
 		}
 	}
 	if err := blocks.BeaconBlockIsNil(blk); err != nil {
-<<<<<<< HEAD
-		return &network.DefaultErrorJson{
-=======
 		return &http2.DefaultErrorJson{
->>>>>>> fc7dc6dd
 			Message: "Could not find requested block: " + err.Error(),
 			Code:    http.StatusNotFound,
 		}
