package validator

import (
	"bytes"
	"context"
	"fmt"
	"sort"
	"strconv"

	"github.com/pkg/errors"
	"github.com/prysmaticlabs/prysm/v4/beacon-chain/core/helpers"
	rpchelpers "github.com/prysmaticlabs/prysm/v4/beacon-chain/rpc/eth/helpers"
	"github.com/prysmaticlabs/prysm/v4/beacon-chain/state"
	fieldparams "github.com/prysmaticlabs/prysm/v4/config/fieldparams"
	"github.com/prysmaticlabs/prysm/v4/config/params"
	"github.com/prysmaticlabs/prysm/v4/consensus-types/primitives"
	"github.com/prysmaticlabs/prysm/v4/encoding/bytesutil"
	ethpbv1 "github.com/prysmaticlabs/prysm/v4/proto/eth/v1"
	ethpbv2 "github.com/prysmaticlabs/prysm/v4/proto/eth/v2"
	"github.com/prysmaticlabs/prysm/v4/proto/migration"
	ethpbalpha "github.com/prysmaticlabs/prysm/v4/proto/prysm/v1alpha1"
	"github.com/prysmaticlabs/prysm/v4/time/slots"
	"go.opencensus.io/trace"
	"google.golang.org/grpc/codes"
	"google.golang.org/grpc/status"
)

var errInvalidValIndex = errors.New("invalid validator index")
var errParticipation = status.Error(codes.Internal, "Could not obtain epoch participation")

// GetAttesterDuties requests the beacon node to provide a set of attestation duties,
// which should be performed by validators, for a particular epoch.
func (vs *Server) GetAttesterDuties(ctx context.Context, req *ethpbv1.AttesterDutiesRequest) (*ethpbv1.AttesterDutiesResponse, error) {
	ctx, span := trace.StartSpan(ctx, "validator.GetAttesterDuties")
	defer span.End()

	if err := rpchelpers.ValidateSyncGRPC(ctx, vs.SyncChecker, vs.HeadFetcher, vs.TimeFetcher, vs.OptimisticModeFetcher); err != nil {
		// We simply return the error because it's already a gRPC error.
		return nil, err
	}

	cs := vs.TimeFetcher.CurrentSlot()
	currentEpoch := slots.ToEpoch(cs)
	if req.Epoch > currentEpoch+1 {
		return nil, status.Errorf(codes.InvalidArgument, "Request epoch %d can not be greater than next epoch %d", req.Epoch, currentEpoch+1)
	}

	isOptimistic, err := vs.OptimisticModeFetcher.IsOptimistic(ctx)
	if err != nil {
		return nil, status.Errorf(codes.Internal, "Could not check optimistic status: %v", err)
	}

	var startSlot primitives.Slot
	if req.Epoch == currentEpoch+1 {
		startSlot, err = slots.EpochStart(currentEpoch)
	} else {
		startSlot, err = slots.EpochStart(req.Epoch)
	}
	if err != nil {
		return nil, status.Errorf(codes.Internal, "Could not get start slot from epoch %d: %v", req.Epoch, err)
	}

	s, err := vs.Stater.StateBySlot(ctx, startSlot)
	if err != nil {
		return nil, status.Errorf(codes.Internal, "Could not get state: %v", err)
	}

	committeeAssignments, _, err := helpers.CommitteeAssignments(ctx, s, req.Epoch)
	if err != nil {
		return nil, status.Errorf(codes.Internal, "Could not compute committee assignments: %v", err)
	}
	activeValidatorCount, err := helpers.ActiveValidatorCount(ctx, s, req.Epoch)
	if err != nil {
		return nil, status.Errorf(codes.Internal, "Could not get active validator count: %v", err)
	}
	committeesAtSlot := helpers.SlotCommitteeCount(activeValidatorCount)

	duties := make([]*ethpbv1.AttesterDuty, 0, len(req.Index))
	for _, index := range req.Index {
		pubkey := s.PubkeyAtIndex(index)
		var zeroPubkey [fieldparams.BLSPubkeyLength]byte
		if bytes.Equal(pubkey[:], zeroPubkey[:]) {
			return nil, status.Errorf(codes.InvalidArgument, "Invalid validator index")
		}
		committee := committeeAssignments[index]
		if committee == nil {
			continue
		}
		var valIndexInCommittee primitives.CommitteeIndex
		// valIndexInCommittee will be 0 in case we don't get a match. This is a potential false positive,
		// however it's an impossible condition because every validator must be assigned to a committee.
		for cIndex, vIndex := range committee.Committee {
			if vIndex == index {
				valIndexInCommittee = primitives.CommitteeIndex(uint64(cIndex))
				break
			}
		}
		duties = append(duties, &ethpbv1.AttesterDuty{
			Pubkey:                  pubkey[:],
			ValidatorIndex:          index,
			CommitteeIndex:          committee.CommitteeIndex,
			CommitteeLength:         uint64(len(committee.Committee)),
			CommitteesAtSlot:        committeesAtSlot,
			ValidatorCommitteeIndex: valIndexInCommittee,
			Slot:                    committee.AttesterSlot,
		})
	}

	root, err := attestationDependentRoot(s, req.Epoch)
	if err != nil {
		return nil, status.Errorf(codes.Internal, "Could not get dependent root: %v", err)
	}

	return &ethpbv1.AttesterDutiesResponse{
		DependentRoot:       root,
		Data:                duties,
		ExecutionOptimistic: isOptimistic,
	}, nil
}

// GetProposerDuties requests beacon node to provide all validators that are scheduled to propose a block in the given epoch.
func (vs *Server) GetProposerDuties(ctx context.Context, req *ethpbv1.ProposerDutiesRequest) (*ethpbv1.ProposerDutiesResponse, error) {
	ctx, span := trace.StartSpan(ctx, "validator.GetProposerDuties")
	defer span.End()

	if err := rpchelpers.ValidateSyncGRPC(ctx, vs.SyncChecker, vs.HeadFetcher, vs.TimeFetcher, vs.OptimisticModeFetcher); err != nil {
		// We simply return the error because it's already a gRPC error.
		return nil, err
	}

	isOptimistic, err := vs.OptimisticModeFetcher.IsOptimistic(ctx)
	if err != nil {
		return nil, status.Errorf(codes.Internal, "Could not check optimistic status: %v", err)
	}

	cs := vs.TimeFetcher.CurrentSlot()
	currentEpoch := slots.ToEpoch(cs)
	nextEpoch := currentEpoch + 1
	var nextEpochLookahead bool
	if req.Epoch > nextEpoch {
		return nil, status.Errorf(codes.InvalidArgument, "Request epoch %d can not be greater than next epoch %d", req.Epoch, currentEpoch+1)
	} else if req.Epoch == nextEpoch {
		// If the request is for the next epoch, we use the current epoch's state to compute duties.
		req.Epoch = currentEpoch
		nextEpochLookahead = true
	}

	startSlot, err := slots.EpochStart(req.Epoch)
	if err != nil {
		return nil, status.Errorf(codes.Internal, "Could not get start slot from epoch %d: %v", req.Epoch, err)
	}
	s, err := vs.Stater.StateBySlot(ctx, startSlot)
	if err != nil {
		return nil, status.Errorf(codes.Internal, "Could not get state: %v", err)
	}

	var proposals map[primitives.ValidatorIndex][]primitives.Slot
	if nextEpochLookahead {
		_, proposals, err = helpers.CommitteeAssignments(ctx, s, nextEpoch)
	} else {
		_, proposals, err = helpers.CommitteeAssignments(ctx, s, req.Epoch)
	}
	if err != nil {
		return nil, status.Errorf(codes.Internal, "Could not compute committee assignments: %v", err)
	}

	duties := make([]*ethpbv1.ProposerDuty, 0)
	for index, ss := range proposals {
		val, err := s.ValidatorAtIndexReadOnly(index)
		if err != nil {
			return nil, status.Errorf(codes.Internal, "Could not get validator: %v", err)
		}
		pubkey48 := val.PublicKey()
		pubkey := pubkey48[:]
		for _, s := range ss {
			vs.ProposerSlotIndexCache.SetProposerAndPayloadIDs(s, index, [8]byte{} /* payloadID */, [32]byte{} /* head root */)
			duties = append(duties, &ethpbv1.ProposerDuty{
				Pubkey:         pubkey,
				ValidatorIndex: index,
				Slot:           s,
			})
		}
	}
	sort.Slice(duties, func(i, j int) bool {
		return duties[i].Slot < duties[j].Slot
	})

	root, err := proposalDependentRoot(s, req.Epoch)
	if err != nil {
		return nil, status.Errorf(codes.Internal, "Could not get dependent root: %v", err)
	}

	vs.ProposerSlotIndexCache.PrunePayloadIDs(startSlot)

	return &ethpbv1.ProposerDutiesResponse{
		DependentRoot:       root,
		Data:                duties,
		ExecutionOptimistic: isOptimistic,
	}, nil
}

// GetSyncCommitteeDuties provides a set of sync committee duties for a particular epoch.
//
// The logic for calculating epoch validity comes from https://ethereum.github.io/beacon-APIs/?urls.primaryName=dev#/Validator/getSyncCommitteeDuties
// where `epoch` is described as `epoch // EPOCHS_PER_SYNC_COMMITTEE_PERIOD <= current_epoch // EPOCHS_PER_SYNC_COMMITTEE_PERIOD + 1`.
//
// Algorithm:
//   - Get the last valid epoch. This is the last epoch of the next sync committee period.
//   - Get the state for the requested epoch. If it's a future epoch from the current sync committee period
//     or an epoch from the next sync committee period, then get the current state.
//   - Get the state's current sync committee. If it's an epoch from the next sync committee period, then get the next sync committee.
//   - Get duties.
func (vs *Server) GetSyncCommitteeDuties(ctx context.Context, req *ethpbv2.SyncCommitteeDutiesRequest) (*ethpbv2.SyncCommitteeDutiesResponse, error) {
	ctx, span := trace.StartSpan(ctx, "validator.GetSyncCommitteeDuties")
	defer span.End()

	if err := rpchelpers.ValidateSyncGRPC(ctx, vs.SyncChecker, vs.HeadFetcher, vs.TimeFetcher, vs.OptimisticModeFetcher); err != nil {
		// We simply return the error because it's already a gRPC error.
		return nil, err
	}

	currentEpoch := slots.ToEpoch(vs.TimeFetcher.CurrentSlot())
	lastValidEpoch := syncCommitteeDutiesLastValidEpoch(currentEpoch)
	if req.Epoch > lastValidEpoch {
		return nil, status.Errorf(codes.InvalidArgument, "Epoch is too far in the future. Maximum valid epoch is %v.", lastValidEpoch)
	}

	requestedEpoch := req.Epoch
	if requestedEpoch > currentEpoch {
		requestedEpoch = currentEpoch
	}
	slot, err := slots.EpochStart(requestedEpoch)
	if err != nil {
		return nil, status.Errorf(codes.Internal, "Could not get sync committee slot: %v", err)
	}
	st, err := vs.Stater.State(ctx, []byte(strconv.FormatUint(uint64(slot), 10)))
	if err != nil {
		return nil, status.Errorf(codes.Internal, "Could not get sync committee state: %v", err)
	}

	currentSyncCommitteeFirstEpoch, err := slots.SyncCommitteePeriodStartEpoch(requestedEpoch)
	if err != nil {
		return nil, status.Errorf(codes.InvalidArgument, "Could not get sync committee period start epoch: %v.", err)
	}
	nextSyncCommitteeFirstEpoch := currentSyncCommitteeFirstEpoch + params.BeaconConfig().EpochsPerSyncCommitteePeriod
	var committee *ethpbalpha.SyncCommittee
	if req.Epoch >= nextSyncCommitteeFirstEpoch {
		committee, err = st.NextSyncCommittee()
		if err != nil {
			return nil, status.Errorf(codes.Internal, "Could not get sync committee: %v", err)
		}
	} else {
		committee, err = st.CurrentSyncCommittee()
		if err != nil {
			return nil, status.Errorf(codes.Internal, "Could not get sync committee: %v", err)
		}
	}
	committeePubkeys := make(map[[fieldparams.BLSPubkeyLength]byte][]uint64)
	for j, pubkey := range committee.Pubkeys {
		pubkey48 := bytesutil.ToBytes48(pubkey)
		committeePubkeys[pubkey48] = append(committeePubkeys[pubkey48], uint64(j))
	}

	duties, err := syncCommitteeDuties(req.Index, st, committeePubkeys)
	if errors.Is(err, errInvalidValIndex) {
		return nil, status.Error(codes.InvalidArgument, "Invalid validator index")
	} else if err != nil {
		return nil, status.Errorf(codes.Internal, "Could not get duties: %v", err)
	}

	isOptimistic, err := rpchelpers.IsOptimistic(
		ctx,
		[]byte(strconv.FormatUint(uint64(slot), 10)),
		vs.OptimisticModeFetcher,
		vs.Stater,
		vs.ChainInfoFetcher,
		vs.BeaconDB,
	)
	if err != nil {
		return nil, status.Errorf(codes.Internal, "Could not check if slot's block is optimistic: %v", err)
	}

	return &ethpbv2.SyncCommitteeDutiesResponse{
		Data:                duties,
		ExecutionOptimistic: isOptimistic,
	}, nil
}

// ProduceBlockV2 requests the beacon node to produce a valid unsigned beacon block, which can then be signed by a proposer and submitted.
// By definition `/eth/v2/validator/blocks/{slot}`, does not produce block using mev-boost and relayer network.
// The following endpoint states that the returned object is a BeaconBlock, not a BlindedBeaconBlock. As such, the block must return a full ExecutionPayload:
// https://ethereum.github.io/beacon-APIs/?urls.primaryName=v2.3.0#/Validator/produceBlockV2
//
// To use mev-boost and relayer network. It's recommended to use the following endpoint:
// https://github.com/ethereum/beacon-APIs/blob/master/apis/validator/blinded_block.yaml
func (vs *Server) ProduceBlockV2(ctx context.Context, req *ethpbv1.ProduceBlockRequest) (*ethpbv2.ProduceBlockResponseV2, error) {
	ctx, span := trace.StartSpan(ctx, "validator.ProduceBlockV2")
	defer span.End()

	if err := rpchelpers.ValidateSyncGRPC(ctx, vs.SyncChecker, vs.HeadFetcher, vs.TimeFetcher, vs.OptimisticModeFetcher); err != nil {
		// We simply return the error because it's already a gRPC error.
		return nil, err
	}

	v1alpha1req := &ethpbalpha.BlockRequest{
		Slot:         req.Slot,
		RandaoReveal: req.RandaoReveal,
		Graffiti:     req.Graffiti,
		SkipMevBoost: true, // Skip mev-boost and relayer network
	}
	v1alpha1resp, err := vs.V1Alpha1Server.GetBeaconBlock(ctx, v1alpha1req)
	if err != nil {
		// We simply return err because it's already of a gRPC error type.
		return nil, err
	}
	phase0Block, ok := v1alpha1resp.Block.(*ethpbalpha.GenericBeaconBlock_Phase0)
	if ok {
		block, err := migration.V1Alpha1ToV1Block(phase0Block.Phase0)
		if err != nil {
			return nil, status.Errorf(codes.Internal, "Could not prepare beacon block: %v", err)
		}
		return &ethpbv2.ProduceBlockResponseV2{
			Version: ethpbv2.Version_PHASE0,
			Data: &ethpbv2.BeaconBlockContainerV2{
				Block: &ethpbv2.BeaconBlockContainerV2_Phase0Block{Phase0Block: block},
			},
		}, nil
	}
	altairBlock, ok := v1alpha1resp.Block.(*ethpbalpha.GenericBeaconBlock_Altair)
	if ok {
		block, err := migration.V1Alpha1BeaconBlockAltairToV2(altairBlock.Altair)
		if err != nil {
			return nil, status.Errorf(codes.Internal, "Could not prepare beacon block: %v", err)
		}
		return &ethpbv2.ProduceBlockResponseV2{
			Version: ethpbv2.Version_ALTAIR,
			Data: &ethpbv2.BeaconBlockContainerV2{
				Block: &ethpbv2.BeaconBlockContainerV2_AltairBlock{AltairBlock: block},
			},
		}, nil
	}
	optimistic, err := vs.OptimisticModeFetcher.IsOptimistic(ctx)
	if err != nil {
		return nil, status.Errorf(codes.Internal, "Could not determine if the node is a optimistic node: %v", err)
	}
	if optimistic {
		return nil, status.Errorf(codes.Unavailable, "The node is currently optimistic and cannot serve validators")
	}
	_, ok = v1alpha1resp.Block.(*ethpbalpha.GenericBeaconBlock_BlindedBellatrix)
	if ok {
		return nil, status.Error(codes.Internal, "Prepared Bellatrix beacon block is blinded")
	}
	bellatrixBlock, ok := v1alpha1resp.Block.(*ethpbalpha.GenericBeaconBlock_Bellatrix)
	if ok {
		block, err := migration.V1Alpha1BeaconBlockBellatrixToV2(bellatrixBlock.Bellatrix)
		if err != nil {
			return nil, status.Errorf(codes.Internal, "Could not prepare beacon block: %v", err)
		}
		return &ethpbv2.ProduceBlockResponseV2{
			Version: ethpbv2.Version_BELLATRIX,
			Data: &ethpbv2.BeaconBlockContainerV2{
				Block: &ethpbv2.BeaconBlockContainerV2_BellatrixBlock{BellatrixBlock: block},
			},
		}, nil
	}
	_, ok = v1alpha1resp.Block.(*ethpbalpha.GenericBeaconBlock_BlindedCapella)
	if ok {
		return nil, status.Error(codes.Internal, "Prepared Capella beacon block is blinded")
	}
	capellaBlock, ok := v1alpha1resp.Block.(*ethpbalpha.GenericBeaconBlock_Capella)
	if ok {
		block, err := migration.V1Alpha1BeaconBlockCapellaToV2(capellaBlock.Capella)
		if err != nil {
			return nil, status.Errorf(codes.Internal, "Could not prepare beacon block: %v", err)
		}
		return &ethpbv2.ProduceBlockResponseV2{
			Version: ethpbv2.Version_CAPELLA,
			Data: &ethpbv2.BeaconBlockContainerV2{
				Block: &ethpbv2.BeaconBlockContainerV2_CapellaBlock{CapellaBlock: block},
			},
		}, nil
	}
	_, ok = v1alpha1resp.Block.(*ethpbalpha.GenericBeaconBlock_BlindedDeneb)
	if ok {
		return nil, status.Error(codes.Internal, "Prepared Deneb beacon block contents are blinded")
	}
	denebBlock, ok := v1alpha1resp.Block.(*ethpbalpha.GenericBeaconBlock_Deneb)
	if ok {
		blockAndBlobs, err := migration.V1Alpha1BeaconBlockDenebAndBlobsToV2(denebBlock.Deneb)
		if err != nil {
			return nil, status.Errorf(codes.Internal, "Could not prepare beacon block contents: %v", err)
		}
		return &ethpbv2.ProduceBlockResponseV2{
			Version: ethpbv2.Version_DENEB,
			Data: &ethpbv2.BeaconBlockContainerV2{
				Block: &ethpbv2.BeaconBlockContainerV2_DenebContents{
					DenebContents: &ethpbv2.BeaconBlockContentsDeneb{
						Block:        blockAndBlobs.Block,
						BlobSidecars: blockAndBlobs.BlobSidecars,
					}},
			},
		}, nil
	}
	return nil, status.Error(codes.InvalidArgument, "Unsupported block type")
}

// ProduceBlockV2SSZ requests the beacon node to produce a valid unsigned beacon block, which can then be signed by a proposer and submitted.
//
// The produced block is in SSZ form.
// By definition `/eth/v2/validator/blocks/{slot}/ssz`, does not produce block using mev-boost and relayer network:
// The following endpoint states that the returned object is a BeaconBlock, not a BlindedBeaconBlock. As such, the block must return a full ExecutionPayload:
// https://ethereum.github.io/beacon-APIs/?urls.primaryName=v2.3.0#/Validator/produceBlockV2
//
// To use mev-boost and relayer network. It's recommended to use the following endpoint:
// https://github.com/ethereum/beacon-APIs/blob/master/apis/validator/blinded_block.yaml
func (vs *Server) ProduceBlockV2SSZ(ctx context.Context, req *ethpbv1.ProduceBlockRequest) (*ethpbv2.SSZContainer, error) {
	ctx, span := trace.StartSpan(ctx, "validator.ProduceBlockV2SSZ")
	defer span.End()

	if err := rpchelpers.ValidateSyncGRPC(ctx, vs.SyncChecker, vs.HeadFetcher, vs.TimeFetcher, vs.OptimisticModeFetcher); err != nil {
		// We simply return the error because it's already a gRPC error.
		return nil, err
	}

	v1alpha1req := &ethpbalpha.BlockRequest{
		Slot:         req.Slot,
		RandaoReveal: req.RandaoReveal,
		Graffiti:     req.Graffiti,
		SkipMevBoost: true, // Skip mev-boost and relayer network
	}
	v1alpha1resp, err := vs.V1Alpha1Server.GetBeaconBlock(ctx, v1alpha1req)
	if err != nil {
		// We simply return err because it's already of a gRPC error type.
		return nil, err
	}
	phase0Block, ok := v1alpha1resp.Block.(*ethpbalpha.GenericBeaconBlock_Phase0)
	if ok {
		block, err := migration.V1Alpha1ToV1Block(phase0Block.Phase0)
		if err != nil {
			return nil, status.Errorf(codes.Internal, "Could not prepare beacon block: %v", err)
		}
		sszBlock, err := block.MarshalSSZ()
		if err != nil {
			return nil, status.Errorf(codes.Internal, "Could not marshal block into SSZ format: %v", err)
		}
		return &ethpbv2.SSZContainer{
			Version: ethpbv2.Version_PHASE0,
			Data:    sszBlock,
		}, nil
	}
	altairBlock, ok := v1alpha1resp.Block.(*ethpbalpha.GenericBeaconBlock_Altair)
	if ok {
		block, err := migration.V1Alpha1BeaconBlockAltairToV2(altairBlock.Altair)
		if err != nil {
			return nil, status.Errorf(codes.Internal, "Could not prepare beacon block: %v", err)
		}
		sszBlock, err := block.MarshalSSZ()
		if err != nil {
			return nil, status.Errorf(codes.Internal, "Could not marshal block into SSZ format: %v", err)
		}
		return &ethpbv2.SSZContainer{
			Version: ethpbv2.Version_ALTAIR,
			Data:    sszBlock,
		}, nil
	}
	optimistic, err := vs.OptimisticModeFetcher.IsOptimistic(ctx)
	if err != nil {
		return nil, status.Errorf(codes.Internal, "Could not determine if the node is a optimistic node: %v", err)
	}
	if optimistic {
		return nil, status.Errorf(codes.Unavailable, "The node is currently optimistic and cannot serve validators")
	}
	_, ok = v1alpha1resp.Block.(*ethpbalpha.GenericBeaconBlock_BlindedBellatrix)
	if ok {
		return nil, status.Error(codes.Internal, "Prepared Bellatrix beacon block is blinded")
	}
	bellatrixBlock, ok := v1alpha1resp.Block.(*ethpbalpha.GenericBeaconBlock_Bellatrix)
	if ok {
		block, err := migration.V1Alpha1BeaconBlockBellatrixToV2(bellatrixBlock.Bellatrix)
		if err != nil {
			return nil, status.Errorf(codes.Internal, "Could not prepare beacon block: %v", err)
		}
		sszBlock, err := block.MarshalSSZ()
		if err != nil {
			return nil, status.Errorf(codes.Internal, "Could not marshal block into SSZ format: %v", err)
		}
		return &ethpbv2.SSZContainer{
			Version: ethpbv2.Version_BELLATRIX,
			Data:    sszBlock,
		}, nil
	}
	_, ok = v1alpha1resp.Block.(*ethpbalpha.GenericBeaconBlock_BlindedCapella)
	if ok {
		return nil, status.Error(codes.Internal, "Prepared Capella beacon block is blinded")
	}
	capellaBlock, ok := v1alpha1resp.Block.(*ethpbalpha.GenericBeaconBlock_Capella)
	if ok {
		block, err := migration.V1Alpha1BeaconBlockCapellaToV2(capellaBlock.Capella)
		if err != nil {
			return nil, status.Errorf(codes.Internal, "Could not prepare beacon block: %v", err)
		}
		sszBlock, err := block.MarshalSSZ()
		if err != nil {
			return nil, status.Errorf(codes.Internal, "Could not marshal block into SSZ format: %v", err)
		}
		return &ethpbv2.SSZContainer{
			Version: ethpbv2.Version_CAPELLA,
			Data:    sszBlock,
		}, nil
	}

	_, ok = v1alpha1resp.Block.(*ethpbalpha.GenericBeaconBlock_BlindedDeneb)
	if ok {
		return nil, status.Error(codes.Internal, "Prepared Deneb beacon blockcontent is blinded")
	}
	denebBlockcontent, ok := v1alpha1resp.Block.(*ethpbalpha.GenericBeaconBlock_Deneb)
	if ok {
		blockContent, err := migration.V1Alpha1BeaconBlockDenebAndBlobsToV2(denebBlockcontent.Deneb)
		if err != nil {
			return nil, status.Errorf(codes.Internal, "Could not prepare beacon block: %v", err)
		}
		sszBlock, err := blockContent.MarshalSSZ()
		if err != nil {
			return nil, status.Errorf(codes.Internal, "Could not marshal block into SSZ format: %v", err)
		}
		return &ethpbv2.SSZContainer{
			Version: ethpbv2.Version_DENEB,
			Data:    sszBlock,
		}, nil
	}

	return nil, status.Error(codes.InvalidArgument, "Unsupported block type")
}

// ProduceBlindedBlock requests the beacon node to produce a valid unsigned blinded beacon block,
// which can then be signed by a proposer and submitted.
//
// Under the following conditions, this endpoint will return an error.
// - The node is syncing or optimistic mode (after bellatrix).
// - The builder is not figured (after bellatrix).
// - The relayer circuit breaker is activated (after bellatrix).
// - The relayer responded with an error (after bellatrix).
func (vs *Server) ProduceBlindedBlock(ctx context.Context, req *ethpbv1.ProduceBlockRequest) (*ethpbv2.ProduceBlindedBlockResponse, error) {
	ctx, span := trace.StartSpan(ctx, "validator.ProduceBlindedBlock")
	defer span.End()

	if !vs.BlockBuilder.Configured() {
		return nil, status.Error(codes.Internal, "Block builder not configured")
	}
	if err := rpchelpers.ValidateSyncGRPC(ctx, vs.SyncChecker, vs.HeadFetcher, vs.TimeFetcher, vs.OptimisticModeFetcher); err != nil {
		// We simply return the error because it's already a gRPC error.
		return nil, err
	}

	v1alpha1req := &ethpbalpha.BlockRequest{
		Slot:         req.Slot,
		RandaoReveal: req.RandaoReveal,
		Graffiti:     req.Graffiti,
	}
	v1alpha1resp, err := vs.V1Alpha1Server.GetBeaconBlock(ctx, v1alpha1req)
	if err != nil {
		// We simply return err because it's already of a gRPC error type.
		return nil, err
	}

	phase0Block, ok := v1alpha1resp.Block.(*ethpbalpha.GenericBeaconBlock_Phase0)
	if ok {
		block, err := migration.V1Alpha1ToV1Block(phase0Block.Phase0)
		if err != nil {
			return nil, status.Errorf(codes.Internal, "Could not prepare beacon block: %v", err)
		}
		return &ethpbv2.ProduceBlindedBlockResponse{
			Version: ethpbv2.Version_PHASE0,
			Data: &ethpbv2.BlindedBeaconBlockContainer{
				Block: &ethpbv2.BlindedBeaconBlockContainer_Phase0Block{Phase0Block: block},
			},
		}, nil
	}
	altairBlock, ok := v1alpha1resp.Block.(*ethpbalpha.GenericBeaconBlock_Altair)
	if ok {
		block, err := migration.V1Alpha1BeaconBlockAltairToV2(altairBlock.Altair)
		if err != nil {
			return nil, status.Errorf(codes.Internal, "Could not prepare beacon block: %v", err)
		}
		return &ethpbv2.ProduceBlindedBlockResponse{
			Version: ethpbv2.Version_ALTAIR,
			Data: &ethpbv2.BlindedBeaconBlockContainer{
				Block: &ethpbv2.BlindedBeaconBlockContainer_AltairBlock{AltairBlock: block},
			},
		}, nil
	}
	optimistic, err := vs.OptimisticModeFetcher.IsOptimistic(ctx)
	if err != nil {
		return nil, status.Errorf(codes.Internal, "Could not determine if the node is a optimistic node: %v", err)
	}
	if optimistic {
		return nil, status.Errorf(codes.Unavailable, "The node is currently optimistic and cannot serve validators")
	}
	_, ok = v1alpha1resp.Block.(*ethpbalpha.GenericBeaconBlock_Bellatrix)
	if ok {
		return nil, status.Error(codes.Internal, "Prepared beacon block is not blinded")
	}
	bellatrixBlock, ok := v1alpha1resp.Block.(*ethpbalpha.GenericBeaconBlock_BlindedBellatrix)
	if ok {
		blk, err := migration.V1Alpha1BeaconBlockBlindedBellatrixToV2Blinded(bellatrixBlock.BlindedBellatrix)
		if err != nil {
			return nil, status.Errorf(codes.Internal, "Could not prepare beacon block: %v", err)
		}
		return &ethpbv2.ProduceBlindedBlockResponse{
			Version: ethpbv2.Version_BELLATRIX,
			Data: &ethpbv2.BlindedBeaconBlockContainer{
				Block: &ethpbv2.BlindedBeaconBlockContainer_BellatrixBlock{BellatrixBlock: blk},
			},
		}, nil
	}
	_, ok = v1alpha1resp.Block.(*ethpbalpha.GenericBeaconBlock_Capella)
	if ok {
		return nil, status.Error(codes.Internal, "Prepared beacon block is not blinded")
	}
	capellaBlock, ok := v1alpha1resp.Block.(*ethpbalpha.GenericBeaconBlock_BlindedCapella)
	if ok {
		blk, err := migration.V1Alpha1BeaconBlockBlindedCapellaToV2Blinded(capellaBlock.BlindedCapella)
		if err != nil {
			return nil, status.Errorf(codes.Internal, "Could not prepare beacon block: %v", err)
		}
		return &ethpbv2.ProduceBlindedBlockResponse{
			Version: ethpbv2.Version_CAPELLA,
			Data: &ethpbv2.BlindedBeaconBlockContainer{
				Block: &ethpbv2.BlindedBeaconBlockContainer_CapellaBlock{CapellaBlock: blk},
			},
		}, nil
	}
	_, ok = v1alpha1resp.Block.(*ethpbalpha.GenericBeaconBlock_Deneb)
	if ok {
		return nil, status.Error(codes.Internal, "Prepared Deneb beacon block contents are not blinded")
	}
	denebBlock, ok := v1alpha1resp.Block.(*ethpbalpha.GenericBeaconBlock_BlindedDeneb)
	if ok {
		blockAndBlobs, err := migration.V1Alpha1BlindedBlockAndBlobsDenebToV2Blinded(denebBlock.BlindedDeneb)
		if err != nil {
			return nil, status.Errorf(codes.Internal, "Could not prepare beacon block contents: %v", err)
		}
		return &ethpbv2.ProduceBlindedBlockResponse{
			Version: ethpbv2.Version_DENEB,
			Data: &ethpbv2.BlindedBeaconBlockContainer{
				Block: &ethpbv2.BlindedBeaconBlockContainer_DenebContents{
					DenebContents: &ethpbv2.BlindedBeaconBlockContentsDeneb{
						BlindedBlock:        blockAndBlobs.BlindedBlock,
						BlindedBlobSidecars: blockAndBlobs.BlindedBlobSidecars,
					}},
			},
		}, nil
	}
	return nil, status.Error(codes.InvalidArgument, fmt.Sprintf("block was not a supported blinded block type, validator may not be registered if using a relay. received: %T", v1alpha1resp.Block))
}

// ProduceBlindedBlockSSZ requests the beacon node to produce a valid unsigned blinded beacon block,
// which can then be signed by a proposer and submitted.
//
// The produced block is in SSZ form.
//
// Pre-Bellatrix, this endpoint will return a regular block.
func (vs *Server) ProduceBlindedBlockSSZ(ctx context.Context, req *ethpbv1.ProduceBlockRequest) (*ethpbv2.SSZContainer, error) {
	ctx, span := trace.StartSpan(ctx, "validator.ProduceBlindedBlockSSZ")
	defer span.End()

	if !vs.BlockBuilder.Configured() {
		return nil, status.Error(codes.Internal, "Block builder not configured")
	}
	if err := rpchelpers.ValidateSyncGRPC(ctx, vs.SyncChecker, vs.HeadFetcher, vs.TimeFetcher, vs.OptimisticModeFetcher); err != nil {
		// We simply return the error because it's already a gRPC error.
		return nil, err
	}

	v1alpha1req := &ethpbalpha.BlockRequest{
		Slot:         req.Slot,
		RandaoReveal: req.RandaoReveal,
		Graffiti:     req.Graffiti,
	}
	v1alpha1resp, err := vs.V1Alpha1Server.GetBeaconBlock(ctx, v1alpha1req)
	if err != nil {
		// We simply return err because it's already of a gRPC error type.
		return nil, err
	}

	phase0Block, ok := v1alpha1resp.Block.(*ethpbalpha.GenericBeaconBlock_Phase0)
	if ok {
		block, err := migration.V1Alpha1ToV1Block(phase0Block.Phase0)
		if err != nil {
			return nil, status.Errorf(codes.Internal, "Could not prepare beacon block: %v", err)
		}
		sszBlock, err := block.MarshalSSZ()
		if err != nil {
			return nil, status.Errorf(codes.Internal, "Could not marshal block into SSZ format: %v", err)
		}
		return &ethpbv2.SSZContainer{
			Version: ethpbv2.Version_PHASE0,
			Data:    sszBlock,
		}, nil
	}
	altairBlock, ok := v1alpha1resp.Block.(*ethpbalpha.GenericBeaconBlock_Altair)
	if ok {
		block, err := migration.V1Alpha1BeaconBlockAltairToV2(altairBlock.Altair)
		if err != nil {
			return nil, status.Errorf(codes.Internal, "Could not prepare beacon block: %v", err)
		}
		sszBlock, err := block.MarshalSSZ()
		if err != nil {
			return nil, status.Errorf(codes.Internal, "Could not marshal block into SSZ format: %v", err)
		}
		return &ethpbv2.SSZContainer{
			Version: ethpbv2.Version_ALTAIR,
			Data:    sszBlock,
		}, nil
	}
	optimistic, err := vs.OptimisticModeFetcher.IsOptimistic(ctx)
	if err != nil {
		return nil, status.Errorf(codes.Internal, "Could not determine if the node is a optimistic node: %v", err)
	}
	if optimistic {
		return nil, status.Errorf(codes.Unavailable, "The node is currently optimistic and cannot serve validators")
	}
	_, ok = v1alpha1resp.Block.(*ethpbalpha.GenericBeaconBlock_Bellatrix)
	if ok {
		return nil, status.Error(codes.Internal, "Prepared Bellatrix beacon block is not blinded")
	}
	bellatrixBlock, ok := v1alpha1resp.Block.(*ethpbalpha.GenericBeaconBlock_BlindedBellatrix)
	if ok {
		block, err := migration.V1Alpha1BeaconBlockBlindedBellatrixToV2Blinded(bellatrixBlock.BlindedBellatrix)
		if err != nil {
			return nil, status.Errorf(codes.Internal, "Could not prepare beacon block: %v", err)
		}
		sszBlock, err := block.MarshalSSZ()
		if err != nil {
			return nil, status.Errorf(codes.Internal, "Could not marshal block into SSZ format: %v", err)
		}
		return &ethpbv2.SSZContainer{
			Version: ethpbv2.Version_BELLATRIX,
			Data:    sszBlock,
		}, nil
	}
	_, ok = v1alpha1resp.Block.(*ethpbalpha.GenericBeaconBlock_Capella)
	if ok {
		return nil, status.Error(codes.Internal, "Prepared Capella beacon block is not blinded")
	}
	capellaBlock, ok := v1alpha1resp.Block.(*ethpbalpha.GenericBeaconBlock_BlindedCapella)
	if ok {
		block, err := migration.V1Alpha1BeaconBlockBlindedCapellaToV2Blinded(capellaBlock.BlindedCapella)
		if err != nil {
			return nil, status.Errorf(codes.Internal, "Could not prepare beacon block: %v", err)
		}
		sszBlock, err := block.MarshalSSZ()
		if err != nil {
			return nil, status.Errorf(codes.Internal, "Could not marshal block into SSZ format: %v", err)
		}
		return &ethpbv2.SSZContainer{
			Version: ethpbv2.Version_CAPELLA,
			Data:    sszBlock,
		}, nil
	}
	_, ok = v1alpha1resp.Block.(*ethpbalpha.GenericBeaconBlock_Deneb)
	if ok {
		return nil, status.Error(codes.Internal, "Prepared Deneb beacon block content is not blinded")
<<<<<<< HEAD
	}
	denebBlockcontent, ok := v1alpha1resp.Block.(*ethpbalpha.GenericBeaconBlock_BlindedDeneb)
	if ok {
		blockContent, err := migration.V1Alpha1BlindedBlockAndBlobsDenebToV2Blinded(denebBlockcontent.BlindedDeneb)
		if err != nil {
			return nil, status.Errorf(codes.Internal, "Could not prepare beacon block: %v", err)
		}
		sszBlock, err := blockContent.MarshalSSZ()
		if err != nil {
			return nil, status.Errorf(codes.Internal, "Could not marshal block into SSZ format: %v", err)
		}
		return &ethpbv2.SSZContainer{
			Version: ethpbv2.Version_DENEB,
			Data:    sszBlock,
		}, nil
	}
	return nil, status.Error(codes.InvalidArgument, "Unsupported block type")
}

// PrepareBeaconProposer caches and updates the fee recipient for the given proposer.
func (vs *Server) PrepareBeaconProposer(
	ctx context.Context, request *ethpbv1.PrepareBeaconProposerRequest,
) (*emptypb.Empty, error) {
	ctx, span := trace.StartSpan(ctx, "validator.PrepareBeaconProposer")
	defer span.End()
	var feeRecipients []common.Address
	var validatorIndices []primitives.ValidatorIndex
	newRecipients := make([]*ethpbv1.PrepareBeaconProposerRequest_FeeRecipientContainer, 0, len(request.Recipients))
	for _, r := range request.Recipients {
		f, err := vs.BeaconDB.FeeRecipientByValidatorID(ctx, r.ValidatorIndex)
		switch {
		case errors.Is(err, kv.ErrNotFoundFeeRecipient):
			newRecipients = append(newRecipients, r)
		case err != nil:
			return nil, status.Errorf(codes.Internal, "Could not get fee recipient by validator index: %v", err)
		default:
			if common.BytesToAddress(r.FeeRecipient) != f {
				newRecipients = append(newRecipients, r)
			}
		}
	}
	if len(newRecipients) == 0 {
		return &emptypb.Empty{}, nil
=======
>>>>>>> 34f507f4
	}
	denebBlockcontent, ok := v1alpha1resp.Block.(*ethpbalpha.GenericBeaconBlock_BlindedDeneb)
	if ok {
		blockContent, err := migration.V1Alpha1BlindedBlockAndBlobsDenebToV2Blinded(denebBlockcontent.BlindedDeneb)
		if err != nil {
			return nil, status.Errorf(codes.Internal, "Could not prepare beacon block: %v", err)
		}
		sszBlock, err := blockContent.MarshalSSZ()
		if err != nil {
			return nil, status.Errorf(codes.Internal, "Could not marshal block into SSZ format: %v", err)
		}
		return &ethpbv2.SSZContainer{
			Version: ethpbv2.Version_DENEB,
			Data:    sszBlock,
		}, nil
	}
	return nil, status.Error(codes.InvalidArgument, "Unsupported block type")
}

// GetLiveness requests the beacon node to indicate if a validator has been observed to be live in a given epoch.
// The beacon node might detect liveness by observing messages from the validator on the network,
// in the beacon chain, from its API or from any other source.
// A beacon node SHOULD support the current and previous epoch, however it MAY support earlier epoch.
// It is important to note that the values returned by the beacon node are not canonical;
// they are best-effort and based upon a subjective view of the network.
// A beacon node that was recently started or suffered a network partition may indicate that a validator is not live when it actually is.
func (vs *Server) GetLiveness(ctx context.Context, req *ethpbv2.GetLivenessRequest) (*ethpbv2.GetLivenessResponse, error) {
	ctx, span := trace.StartSpan(ctx, "validator.GetLiveness")
	defer span.End()

	var participation []byte

	// First we check if the requested epoch is the current epoch.
	// If it is, then we won't be able to fetch the state at the end of the epoch.
	// In that case we get participation info from the head state.
	// We can also use the head state to get participation info for the previous epoch.
	headSt, err := vs.HeadFetcher.HeadState(ctx)
	if err != nil {
		return nil, status.Error(codes.Internal, "Could not get head state")
	}
	currEpoch := slots.ToEpoch(headSt.Slot())
	if req.Epoch > currEpoch {
		return nil, status.Error(codes.InvalidArgument, "Requested epoch cannot be in the future")
	}

	var st state.BeaconState
	if req.Epoch == currEpoch {
		st = headSt
		participation, err = st.CurrentEpochParticipation()
		if err != nil {
			return nil, errParticipation
		}
	} else if req.Epoch == currEpoch-1 {
		st = headSt
		participation, err = st.PreviousEpochParticipation()
		if err != nil {
			return nil, errParticipation
		}
	} else {
		epochEnd, err := slots.EpochEnd(req.Epoch)
		if err != nil {
			return nil, status.Error(codes.Internal, "Could not get requested epoch's end slot")
		}
		st, err = vs.Stater.StateBySlot(ctx, epochEnd)
		if err != nil {
			return nil, status.Error(codes.Internal, "Could not get slot for requested epoch")
		}
		participation, err = st.CurrentEpochParticipation()
		if err != nil {
			return nil, errParticipation
		}
	}

	resp := &ethpbv2.GetLivenessResponse{
		Data: make([]*ethpbv2.GetLivenessResponse_Liveness, len(req.Index)),
	}
	for i, vi := range req.Index {
		if vi >= primitives.ValidatorIndex(len(participation)) {
			return nil, status.Errorf(codes.InvalidArgument, "Validator index %d is invalid", vi)
		}
		resp.Data[i] = &ethpbv2.GetLivenessResponse_Liveness{
			Index:  vi,
			IsLive: participation[vi] != 0,
		}
	}

	return resp, nil
}

// attestationDependentRoot is get_block_root_at_slot(state, compute_start_slot_at_epoch(epoch - 1) - 1)
// or the genesis block root in the case of underflow.
func attestationDependentRoot(s state.BeaconState, epoch primitives.Epoch) ([]byte, error) {
	var dependentRootSlot primitives.Slot
	if epoch <= 1 {
		dependentRootSlot = 0
	} else {
		prevEpochStartSlot, err := slots.EpochStart(epoch.Sub(1))
		if err != nil {
			return nil, status.Errorf(codes.Internal, "Could not obtain epoch's start slot: %v", err)
		}
		dependentRootSlot = prevEpochStartSlot.Sub(1)
	}
	root, err := helpers.BlockRootAtSlot(s, dependentRootSlot)
	if err != nil {
		return nil, errors.Wrap(err, "could not get block root")
	}
	return root, nil
}

// proposalDependentRoot is get_block_root_at_slot(state, compute_start_slot_at_epoch(epoch) - 1)
// or the genesis block root in the case of underflow.
func proposalDependentRoot(s state.BeaconState, epoch primitives.Epoch) ([]byte, error) {
	var dependentRootSlot primitives.Slot
	if epoch == 0 {
		dependentRootSlot = 0
	} else {
		epochStartSlot, err := slots.EpochStart(epoch)
		if err != nil {
			return nil, status.Errorf(codes.Internal, "Could not obtain epoch's start slot: %v", err)
		}
		dependentRootSlot = epochStartSlot.Sub(1)
	}
	root, err := helpers.BlockRootAtSlot(s, dependentRootSlot)
	if err != nil {
		return nil, errors.Wrap(err, "could not get block root")
	}
	return root, nil
}

func syncCommitteeDutiesLastValidEpoch(currentEpoch primitives.Epoch) primitives.Epoch {
	currentSyncPeriodIndex := currentEpoch / params.BeaconConfig().EpochsPerSyncCommitteePeriod
	// Return the last epoch of the next sync committee.
	// To do this we go two periods ahead to find the first invalid epoch, and then subtract 1.
	return (currentSyncPeriodIndex+2)*params.BeaconConfig().EpochsPerSyncCommitteePeriod - 1
}

func syncCommitteeDuties(
	valIndices []primitives.ValidatorIndex,
	st state.BeaconState,
	committeePubkeys map[[fieldparams.BLSPubkeyLength]byte][]uint64,
) ([]*ethpbv2.SyncCommitteeDuty, error) {
	duties := make([]*ethpbv2.SyncCommitteeDuty, 0)
	for _, index := range valIndices {
		duty := &ethpbv2.SyncCommitteeDuty{
			ValidatorIndex: index,
		}
		valPubkey48 := st.PubkeyAtIndex(index)
		var zeroPubkey [fieldparams.BLSPubkeyLength]byte
		if bytes.Equal(valPubkey48[:], zeroPubkey[:]) {
			return nil, errInvalidValIndex
		}
		valPubkey := valPubkey48[:]
		duty.Pubkey = valPubkey
		indices, ok := committeePubkeys[valPubkey48]
		if ok {
			duty.ValidatorSyncCommitteeIndices = indices
			duties = append(duties, duty)
		}
	}
	return duties, nil
}<|MERGE_RESOLUTION|>--- conflicted
+++ resolved
@@ -761,52 +761,6 @@
 	_, ok = v1alpha1resp.Block.(*ethpbalpha.GenericBeaconBlock_Deneb)
 	if ok {
 		return nil, status.Error(codes.Internal, "Prepared Deneb beacon block content is not blinded")
-<<<<<<< HEAD
-	}
-	denebBlockcontent, ok := v1alpha1resp.Block.(*ethpbalpha.GenericBeaconBlock_BlindedDeneb)
-	if ok {
-		blockContent, err := migration.V1Alpha1BlindedBlockAndBlobsDenebToV2Blinded(denebBlockcontent.BlindedDeneb)
-		if err != nil {
-			return nil, status.Errorf(codes.Internal, "Could not prepare beacon block: %v", err)
-		}
-		sszBlock, err := blockContent.MarshalSSZ()
-		if err != nil {
-			return nil, status.Errorf(codes.Internal, "Could not marshal block into SSZ format: %v", err)
-		}
-		return &ethpbv2.SSZContainer{
-			Version: ethpbv2.Version_DENEB,
-			Data:    sszBlock,
-		}, nil
-	}
-	return nil, status.Error(codes.InvalidArgument, "Unsupported block type")
-}
-
-// PrepareBeaconProposer caches and updates the fee recipient for the given proposer.
-func (vs *Server) PrepareBeaconProposer(
-	ctx context.Context, request *ethpbv1.PrepareBeaconProposerRequest,
-) (*emptypb.Empty, error) {
-	ctx, span := trace.StartSpan(ctx, "validator.PrepareBeaconProposer")
-	defer span.End()
-	var feeRecipients []common.Address
-	var validatorIndices []primitives.ValidatorIndex
-	newRecipients := make([]*ethpbv1.PrepareBeaconProposerRequest_FeeRecipientContainer, 0, len(request.Recipients))
-	for _, r := range request.Recipients {
-		f, err := vs.BeaconDB.FeeRecipientByValidatorID(ctx, r.ValidatorIndex)
-		switch {
-		case errors.Is(err, kv.ErrNotFoundFeeRecipient):
-			newRecipients = append(newRecipients, r)
-		case err != nil:
-			return nil, status.Errorf(codes.Internal, "Could not get fee recipient by validator index: %v", err)
-		default:
-			if common.BytesToAddress(r.FeeRecipient) != f {
-				newRecipients = append(newRecipients, r)
-			}
-		}
-	}
-	if len(newRecipients) == 0 {
-		return &emptypb.Empty{}, nil
-=======
->>>>>>> 34f507f4
 	}
 	denebBlockcontent, ok := v1alpha1resp.Block.(*ethpbalpha.GenericBeaconBlock_BlindedDeneb)
 	if ok {
