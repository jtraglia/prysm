package validator

import (
	"bytes"
	"context"
	"fmt"
	"math/big"
	"time"

	"github.com/pkg/errors"
	"github.com/prometheus/client_golang/prometheus"
	"github.com/prometheus/client_golang/prometheus/promauto"
	"github.com/prysmaticlabs/prysm/v3/beacon-chain/core/blocks"
	"github.com/prysmaticlabs/prysm/v3/beacon-chain/core/signing"
<<<<<<< HEAD
	"github.com/prysmaticlabs/prysm/v3/beacon-chain/db/kv"
=======
	"github.com/prysmaticlabs/prysm/v3/beacon-chain/core/transition/interop"
>>>>>>> 51601716
	"github.com/prysmaticlabs/prysm/v3/config/params"
	consensusblocks "github.com/prysmaticlabs/prysm/v3/consensus-types/blocks"
	coreBlock "github.com/prysmaticlabs/prysm/v3/consensus-types/blocks"
	"github.com/prysmaticlabs/prysm/v3/consensus-types/interfaces"
	types "github.com/prysmaticlabs/prysm/v3/consensus-types/primitives"
	"github.com/prysmaticlabs/prysm/v3/encoding/bytesutil"
	"github.com/prysmaticlabs/prysm/v3/encoding/ssz"
	enginev1 "github.com/prysmaticlabs/prysm/v3/proto/engine/v1"
	ethpb "github.com/prysmaticlabs/prysm/v3/proto/prysm/v1alpha1"
	"github.com/prysmaticlabs/prysm/v3/runtime/version"
	"github.com/prysmaticlabs/prysm/v3/time/slots"
	"github.com/sirupsen/logrus"
)

// builderGetPayloadMissCount tracks the number of misses when validator tries to get a payload from builder
var builderGetPayloadMissCount = promauto.NewCounter(prometheus.CounterOpts{
	Name: "builder_get_payload_miss_count",
	Help: "The number of get payload misses for validator requests to builder",
})

// blockBuilderTimeout is the maximum amount of time allowed for a block builder to respond to a
// block request. This value is known as `BUILDER_PROPOSAL_DELAY_TOLERANCE` in builder spec.
const blockBuilderTimeout = 1 * time.Second

func (vs *Server) canUseBuilder(ctx context.Context, slot types.Slot, idx types.ValidatorIndex) (bool, error) {
	registered, err := vs.validatorRegistered(ctx, idx)
	if err != nil {
		return false, err
	}
	if !registered {
		return false, nil
	}
	return vs.circuitBreakBuilder(slot)
}

// This function retrieves the payload header given the slot number and the validator index.
// It's a no-op if the latest head block is not versioned bellatrix.
func (vs *Server) getPayloadHeaderFromBuilder(ctx context.Context, slot types.Slot, idx types.ValidatorIndex) (interfaces.ExecutionData, error) {
	b, err := vs.HeadFetcher.HeadBlock(ctx)
	if err != nil {
		return nil, err
	}
	if blocks.IsPreBellatrixVersion(b.Version()) {
		return nil, nil
	}

	h, err := b.Block().Body().Execution()
	if err != nil {
		return nil, err
	}
	pk, err := vs.HeadFetcher.HeadValidatorIndexToPublicKey(ctx, idx)
	if err != nil {
		return nil, err
	}
	bid, err := vs.BlockBuilder.GetHeader(ctx, slot, bytesutil.ToBytes32(h.BlockHash()), pk)
	if err != nil {
		return nil, err
	}
	if bid == nil || bid.Message == nil {
		return nil, errors.New("builder returned nil bid")
	}

	v := new(big.Int).SetBytes(bytesutil.ReverseByteOrder(bid.Message.Value))
	if v.String() == "0" {
		return nil, errors.New("builder returned header with 0 bid amount")
	}

	emptyRoot, err := ssz.TransactionsRoot([][]byte{})
	if err != nil {
		return nil, err
	}

	if bytesutil.ToBytes32(bid.Message.Header.TransactionsRoot) == emptyRoot {
		return nil, errors.New("builder returned header with an empty tx root")
	}

	if !bytes.Equal(bid.Message.Header.ParentHash, h.BlockHash()) {
		return nil, fmt.Errorf("incorrect parent hash %#x != %#x", bid.Message.Header.ParentHash, h.BlockHash())
	}

	t, err := slots.ToTime(uint64(vs.TimeFetcher.GenesisTime().Unix()), slot)
	if err != nil {
		return nil, err
	}
	if bid.Message.Header.Timestamp != uint64(t.Unix()) {
		return nil, fmt.Errorf("incorrect timestamp %d != %d", bid.Message.Header.Timestamp, uint64(t.Unix()))
	}

	if err := vs.validateBuilderSignature(bid); err != nil {
		return nil, errors.Wrap(err, "could not validate builder signature")
	}

	log.WithFields(logrus.Fields{
		"value":         v.String(),
		"builderPubKey": fmt.Sprintf("%#x", bid.Message.Pubkey),
		"blockHash":     fmt.Sprintf("%#x", bid.Message.Header.BlockHash),
	}).Info("Received header with bid")

	return coreBlock.WrappedExecutionPayloadHeader(bid.Message.Header)
}

// This function retrieves the full payload block using the input blind block. This input must be versioned as
// bellatrix blind block. The output block will contain the full payload. The original header block
// will be returned the block builder is not configured.
func (vs *Server) unblindBuilderBlock(ctx context.Context, b interfaces.SignedBeaconBlock) (interfaces.SignedBeaconBlock, error) {
	if err := coreBlock.BeaconBlockIsNil(b); err != nil {
		return nil, err
	}

	// No-op if the input block is not version blind and bellatrix.
	if b.Version() != version.Bellatrix || !b.IsBlinded() {
		return b, nil
	}
	// No-op nothing if the builder has not been configured.
	if !vs.BlockBuilder.Configured() {
		return b, nil
	}

	agg, err := b.Block().Body().SyncAggregate()
	if err != nil {
		return nil, err
	}
	h, err := b.Block().Body().Execution()
	if err != nil {
		return nil, err
	}
	header, ok := h.Proto().(*enginev1.ExecutionPayloadHeader)
	if !ok {
		return nil, errors.New("execution data must be execution payload header")
	}
	parentRoot := b.Block().ParentRoot()
	stateRoot := b.Block().StateRoot()
	randaoReveal := b.Block().Body().RandaoReveal()
	graffiti := b.Block().Body().Graffiti()
	sig := b.Signature()
	sb := &ethpb.SignedBlindedBeaconBlockBellatrix{
		Block: &ethpb.BlindedBeaconBlockBellatrix{
			Slot:          b.Block().Slot(),
			ProposerIndex: b.Block().ProposerIndex(),
			ParentRoot:    parentRoot[:],
			StateRoot:     stateRoot[:],
			Body: &ethpb.BlindedBeaconBlockBodyBellatrix{
				RandaoReveal:           randaoReveal[:],
				Eth1Data:               b.Block().Body().Eth1Data(),
				Graffiti:               graffiti[:],
				ProposerSlashings:      b.Block().Body().ProposerSlashings(),
				AttesterSlashings:      b.Block().Body().AttesterSlashings(),
				Attestations:           b.Block().Body().Attestations(),
				Deposits:               b.Block().Body().Deposits(),
				VoluntaryExits:         b.Block().Body().VoluntaryExits(),
				SyncAggregate:          agg,
				ExecutionPayloadHeader: header,
			},
		},
		Signature: sig[:],
	}

	payload, err := vs.BlockBuilder.SubmitBlindedBlock(ctx, sb)
	if err != nil {
		return nil, err
	}
	headerRoot, err := header.HashTreeRoot()
	if err != nil {
		return nil, err
	}

	payloadRoot, err := payload.HashTreeRoot()
	if err != nil {
		return nil, err
	}
	if headerRoot != payloadRoot {
		return nil, fmt.Errorf("header and payload root do not match, consider disconnect from relay to avoid further issues, "+
			"%#x != %#x", headerRoot, payloadRoot)
	}

	bb := &ethpb.SignedBeaconBlockBellatrix{
		Block: &ethpb.BeaconBlockBellatrix{
			Slot:          sb.Block.Slot,
			ProposerIndex: sb.Block.ProposerIndex,
			ParentRoot:    sb.Block.ParentRoot,
			StateRoot:     sb.Block.StateRoot,
			Body: &ethpb.BeaconBlockBodyBellatrix{
				RandaoReveal:      sb.Block.Body.RandaoReveal,
				Eth1Data:          sb.Block.Body.Eth1Data,
				Graffiti:          sb.Block.Body.Graffiti,
				ProposerSlashings: sb.Block.Body.ProposerSlashings,
				AttesterSlashings: sb.Block.Body.AttesterSlashings,
				Attestations:      sb.Block.Body.Attestations,
				Deposits:          sb.Block.Body.Deposits,
				VoluntaryExits:    sb.Block.Body.VoluntaryExits,
				SyncAggregate:     agg,
				ExecutionPayload:  payload,
			},
		},
		Signature: sb.Signature,
	}
	wb, err := consensusblocks.NewSignedBeaconBlock(bb)
	if err != nil {
		return nil, err
	}

	log.WithFields(logrus.Fields{
		"blockHash":    fmt.Sprintf("%#x", h.BlockHash()),
		"feeRecipient": fmt.Sprintf("%#x", h.FeeRecipient()),
		"gasUsed":      h.GasUsed,
		"slot":         b.Block().Slot(),
		"txs":          len(payload.Transactions),
	}).Info("Retrieved full payload from builder")

	return wb, nil
}

<<<<<<< HEAD
// circuitBreakBuilder returns true if the builder is not allowed to be used due to circuit breaker conditions.
func (vs *Server) circuitBreakBuilder(s types.Slot) (bool, error) {
	if vs.ForkFetcher == nil || vs.ForkFetcher.ForkChoicer() == nil {
		return true, errors.New("no fork choicer configured")
	}

	// Circuit breaker is active if the missing consecutive slots greater than `MaxBuilderConsecutiveMissedSlots`.
	highestReceivedSlot := vs.ForkFetcher.ForkChoicer().HighestReceivedBlockSlot()
	maxConsecutiveSkipSlotsAllowed := params.BeaconConfig().MaxBuilderConsecutiveMissedSlots
	diff, err := s.SafeSubSlot(highestReceivedSlot)
	if err != nil {
		return true, err
	}
	if diff > maxConsecutiveSkipSlotsAllowed {
		log.WithFields(logrus.Fields{
			"currentSlot":                    s,
			"highestReceivedSlot":            highestReceivedSlot,
			"maxConsecutiveSkipSlotsAllowed": maxConsecutiveSkipSlotsAllowed,
		}).Warn("Builder circuit breaker activated due to missing consecutive slot")
		return true, nil
	}

	// Not much reason to check missed slots epoch rolling window if input slot is less than epoch.
	if s < params.BeaconConfig().SlotsPerEpoch {
		return false, nil
	}

	// Circuit breaker is active if the missing slots per epoch (rolling window) greater than `MaxBuilderEpochMissedSlots`.
	receivedCount, err := vs.ForkFetcher.ForkChoicer().ReceivedBlocksLastEpoch()
	if err != nil {
		return true, err
	}
	maxEpochSkipSlotsAllowed := params.BeaconConfig().MaxBuilderEpochMissedSlots
	diff, err = params.BeaconConfig().SlotsPerEpoch.SafeSub(receivedCount)
	if err != nil {
		return true, err
	}
	if diff > maxEpochSkipSlotsAllowed {
		log.WithFields(logrus.Fields{
			"totalMissed":              diff,
			"maxEpochSkipSlotsAllowed": maxEpochSkipSlotsAllowed,
		}).Warn("Builder circuit breaker activated due to missing enough slots last epoch")
		return true, nil
	}

	return false, nil
}

// validatorRegistered returns true if validator with index `id` was previously registered in the database.
func (vs *Server) validatorRegistered(ctx context.Context, id types.ValidatorIndex) (bool, error) {
	if vs.BeaconDB == nil {
		return false, errors.New("nil beacon db")
	}
	_, err := vs.BeaconDB.RegistrationByValidatorID(ctx, id)
	switch {
	case errors.Is(err, kv.ErrNotFoundFeeRecipient):
		return false, nil
	case err != nil:
		return false, err
	}
	return true, nil
=======
// readyForBuilder returns true if builder is allowed to be used. Builder is only allowed to be use after the
// first finalized checkpt has been execution-enabled.
func (vs *Server) readyForBuilder(ctx context.Context) (bool, error) {
	cp := vs.FinalizationFetcher.FinalizedCheckpt()
	// Checkpoint root is zero means we are still at genesis epoch.
	if bytesutil.ToBytes32(cp.Root) == params.BeaconConfig().ZeroHash {
		return false, nil
	}
	b, err := vs.BeaconDB.Block(ctx, bytesutil.ToBytes32(cp.Root))
	if err != nil {
		return false, err
	}
	if err = consensusblocks.BeaconBlockIsNil(b); err != nil {
		return false, err
	}
	return blocks.IsExecutionBlock(b.Block().Body())
}

// GetAndBuildBlindBlock builds blind block from builder network. Returns a boolean status, built block and error.
// If the status is false that means builder the header block is disallowed.
// This routine is time limited by `blockBuilderTimeout`.
func (vs *Server) GetAndBuildBlindBlock(ctx context.Context, b *ethpb.BeaconBlockAltair) (bool, *ethpb.GenericBeaconBlock, error) {
	// No op. Builder is not defined. User did not specify a user URL. We should use local EE.
	if vs.BlockBuilder == nil || !vs.BlockBuilder.Configured() {
		return false, nil, nil
	}
	ctx, cancel := context.WithTimeout(ctx, blockBuilderTimeout)
	defer cancel()
	// Does the protocol allow for builder at this current moment. Builder is only allowed post merge after finalization.
	ready, err := vs.readyForBuilder(ctx)
	if err != nil {
		return false, nil, errors.Wrap(err, "could not determine if builder is ready")
	}
	if !ready {
		return false, nil, nil
	}

	circuitBreak, err := vs.circuitBreakBuilder(b.Slot)
	if err != nil {
		return false, nil, errors.Wrap(err, "could not determine if builder circuit breaker condition")
	}
	if circuitBreak {
		return false, nil, nil
	}

	h, err := vs.getPayloadHeaderFromBuilder(ctx, b.Slot, b.ProposerIndex)
	if err != nil {
		return false, nil, errors.Wrap(err, "could not get payload header")
	}
	log.WithFields(logrus.Fields{
		"blockHash":    fmt.Sprintf("%#x", h.BlockHash),
		"feeRecipient": fmt.Sprintf("%#x", h.FeeRecipient),
		"gasUsed":      h.GasUsed,
		"slot":         b.Slot,
	}).Info("Retrieved header from builder")
	gb, err := vs.buildBlindBlock(ctx, b, h)
	if err != nil {
		return false, nil, errors.Wrap(err, "could not combine altair block with payload header")
	}
	return true, gb, nil
>>>>>>> 51601716
}

// Validates builder signature and returns an error if the signature is invalid.
func (vs *Server) validateBuilderSignature(bid *ethpb.SignedBuilderBid) error {
	d, err := signing.ComputeDomain(params.BeaconConfig().DomainApplicationBuilder,
		nil, /* fork version */
		nil  /* genesis val root */)
	if err != nil {
		return err
	}
	if bid == nil || bid.Message == nil {
		return errors.New("nil builder bid")
	}
	return signing.VerifySigningRoot(bid.Message, bid.Message.Pubkey, bid.Signature, d)
}<|MERGE_RESOLUTION|>--- conflicted
+++ resolved
@@ -12,11 +12,6 @@
 	"github.com/prometheus/client_golang/prometheus/promauto"
 	"github.com/prysmaticlabs/prysm/v3/beacon-chain/core/blocks"
 	"github.com/prysmaticlabs/prysm/v3/beacon-chain/core/signing"
-<<<<<<< HEAD
-	"github.com/prysmaticlabs/prysm/v3/beacon-chain/db/kv"
-=======
-	"github.com/prysmaticlabs/prysm/v3/beacon-chain/core/transition/interop"
->>>>>>> 51601716
 	"github.com/prysmaticlabs/prysm/v3/config/params"
 	consensusblocks "github.com/prysmaticlabs/prysm/v3/consensus-types/blocks"
 	coreBlock "github.com/prysmaticlabs/prysm/v3/consensus-types/blocks"
@@ -40,17 +35,6 @@
 // blockBuilderTimeout is the maximum amount of time allowed for a block builder to respond to a
 // block request. This value is known as `BUILDER_PROPOSAL_DELAY_TOLERANCE` in builder spec.
 const blockBuilderTimeout = 1 * time.Second
-
-func (vs *Server) canUseBuilder(ctx context.Context, slot types.Slot, idx types.ValidatorIndex) (bool, error) {
-	registered, err := vs.validatorRegistered(ctx, idx)
-	if err != nil {
-		return false, err
-	}
-	if !registered {
-		return false, nil
-	}
-	return vs.circuitBreakBuilder(slot)
-}
 
 // This function retrieves the payload header given the slot number and the validator index.
 // It's a no-op if the latest head block is not versioned bellatrix.
@@ -229,69 +213,6 @@
 	return wb, nil
 }
 
-<<<<<<< HEAD
-// circuitBreakBuilder returns true if the builder is not allowed to be used due to circuit breaker conditions.
-func (vs *Server) circuitBreakBuilder(s types.Slot) (bool, error) {
-	if vs.ForkFetcher == nil || vs.ForkFetcher.ForkChoicer() == nil {
-		return true, errors.New("no fork choicer configured")
-	}
-
-	// Circuit breaker is active if the missing consecutive slots greater than `MaxBuilderConsecutiveMissedSlots`.
-	highestReceivedSlot := vs.ForkFetcher.ForkChoicer().HighestReceivedBlockSlot()
-	maxConsecutiveSkipSlotsAllowed := params.BeaconConfig().MaxBuilderConsecutiveMissedSlots
-	diff, err := s.SafeSubSlot(highestReceivedSlot)
-	if err != nil {
-		return true, err
-	}
-	if diff > maxConsecutiveSkipSlotsAllowed {
-		log.WithFields(logrus.Fields{
-			"currentSlot":                    s,
-			"highestReceivedSlot":            highestReceivedSlot,
-			"maxConsecutiveSkipSlotsAllowed": maxConsecutiveSkipSlotsAllowed,
-		}).Warn("Builder circuit breaker activated due to missing consecutive slot")
-		return true, nil
-	}
-
-	// Not much reason to check missed slots epoch rolling window if input slot is less than epoch.
-	if s < params.BeaconConfig().SlotsPerEpoch {
-		return false, nil
-	}
-
-	// Circuit breaker is active if the missing slots per epoch (rolling window) greater than `MaxBuilderEpochMissedSlots`.
-	receivedCount, err := vs.ForkFetcher.ForkChoicer().ReceivedBlocksLastEpoch()
-	if err != nil {
-		return true, err
-	}
-	maxEpochSkipSlotsAllowed := params.BeaconConfig().MaxBuilderEpochMissedSlots
-	diff, err = params.BeaconConfig().SlotsPerEpoch.SafeSub(receivedCount)
-	if err != nil {
-		return true, err
-	}
-	if diff > maxEpochSkipSlotsAllowed {
-		log.WithFields(logrus.Fields{
-			"totalMissed":              diff,
-			"maxEpochSkipSlotsAllowed": maxEpochSkipSlotsAllowed,
-		}).Warn("Builder circuit breaker activated due to missing enough slots last epoch")
-		return true, nil
-	}
-
-	return false, nil
-}
-
-// validatorRegistered returns true if validator with index `id` was previously registered in the database.
-func (vs *Server) validatorRegistered(ctx context.Context, id types.ValidatorIndex) (bool, error) {
-	if vs.BeaconDB == nil {
-		return false, errors.New("nil beacon db")
-	}
-	_, err := vs.BeaconDB.RegistrationByValidatorID(ctx, id)
-	switch {
-	case errors.Is(err, kv.ErrNotFoundFeeRecipient):
-		return false, nil
-	case err != nil:
-		return false, err
-	}
-	return true, nil
-=======
 // readyForBuilder returns true if builder is allowed to be used. Builder is only allowed to be use after the
 // first finalized checkpt has been execution-enabled.
 func (vs *Server) readyForBuilder(ctx context.Context) (bool, error) {
@@ -352,14 +273,13 @@
 		return false, nil, errors.Wrap(err, "could not combine altair block with payload header")
 	}
 	return true, gb, nil
->>>>>>> 51601716
 }
 
 // Validates builder signature and returns an error if the signature is invalid.
 func (vs *Server) validateBuilderSignature(bid *ethpb.SignedBuilderBid) error {
 	d, err := signing.ComputeDomain(params.BeaconConfig().DomainApplicationBuilder,
 		nil, /* fork version */
-		nil  /* genesis val root */)
+		nil /* genesis val root */)
 	if err != nil {
 		return err
 	}
