package blocks

import (
	"fmt"
	"math/big"

	"github.com/pkg/errors"
	ssz "github.com/prysmaticlabs/fastssz"
	field_params "github.com/prysmaticlabs/prysm/v5/config/fieldparams"
	consensus_types "github.com/prysmaticlabs/prysm/v5/consensus-types"
	"github.com/prysmaticlabs/prysm/v5/consensus-types/interfaces"
	"github.com/prysmaticlabs/prysm/v5/consensus-types/primitives"
	"github.com/prysmaticlabs/prysm/v5/math"
	enginev1 "github.com/prysmaticlabs/prysm/v5/proto/engine/v1"
	eth "github.com/prysmaticlabs/prysm/v5/proto/prysm/v1alpha1"
	validatorpb "github.com/prysmaticlabs/prysm/v5/proto/prysm/v1alpha1/validator-client"
	"github.com/prysmaticlabs/prysm/v5/runtime/version"
	log "github.com/sirupsen/logrus"
)

// BeaconBlockIsNil checks if any composite field of input signed beacon block is nil.
// Access to these nil fields will result in run time panic,
// it is recommended to run these checks as first line of defense.
func BeaconBlockIsNil(b interfaces.ReadOnlySignedBeaconBlock) error {
	if b == nil || b.IsNil() {
		return ErrNilSignedBeaconBlock
	}
	return nil
}

// Signature returns the respective block signature.
func (b *SignedBeaconBlock) Signature() [field_params.BLSSignatureLength]byte {
	return b.signature
}

// Block returns the underlying beacon block object.
func (b *SignedBeaconBlock) Block() interfaces.ReadOnlyBeaconBlock {
	return b.block
}

// IsNil checks if the underlying beacon block is nil.
func (b *SignedBeaconBlock) IsNil() bool {
	return b == nil || b.block.IsNil()
}

// Copy performs a deep copy of the signed beacon block object.
func (b *SignedBeaconBlock) Copy() (interfaces.SignedBeaconBlock, error) {
	if b == nil {
		return nil, nil
	}

	pb, err := b.Proto()
	if err != nil {
		return nil, err
	}
	switch b.version {
	case version.Phase0:
		cp := eth.CopySignedBeaconBlock(pb.(*eth.SignedBeaconBlock))
		return initSignedBlockFromProtoPhase0(cp)
	case version.Altair:
		cp := eth.CopySignedBeaconBlockAltair(pb.(*eth.SignedBeaconBlockAltair))
		return initSignedBlockFromProtoAltair(cp)
	case version.Bellatrix:
		if b.IsBlinded() {
			cp := eth.CopySignedBlindedBeaconBlockBellatrix(pb.(*eth.SignedBlindedBeaconBlockBellatrix))
			return initBlindedSignedBlockFromProtoBellatrix(cp)
		}
		cp := eth.CopySignedBeaconBlockBellatrix(pb.(*eth.SignedBeaconBlockBellatrix))
		return initSignedBlockFromProtoBellatrix(cp)
	case version.Capella:
		if b.IsBlinded() {
			cp := eth.CopySignedBlindedBeaconBlockCapella(pb.(*eth.SignedBlindedBeaconBlockCapella))
			return initBlindedSignedBlockFromProtoCapella(cp)
		}
		cp := eth.CopySignedBeaconBlockCapella(pb.(*eth.SignedBeaconBlockCapella))
		return initSignedBlockFromProtoCapella(cp)
	case version.Deneb:
		if b.IsBlinded() {
			cp := eth.CopySignedBlindedBeaconBlockDeneb(pb.(*eth.SignedBlindedBeaconBlockDeneb))
			return initBlindedSignedBlockFromProtoDeneb(cp)
		}
		cp := eth.CopySignedBeaconBlockDeneb(pb.(*eth.SignedBeaconBlockDeneb))
		return initSignedBlockFromProtoDeneb(cp)
	case version.Electra:
		if b.IsBlinded() {
			cp := eth.CopySignedBlindedBeaconBlockElectra(pb.(*eth.SignedBlindedBeaconBlockElectra))
			return initBlindedSignedBlockFromProtoElectra(cp)
		}
		cp := eth.CopySignedBeaconBlockElectra(pb.(*eth.SignedBeaconBlockElectra))
		return initSignedBlockFromProtoElectra(cp)

	default:
		return nil, errIncorrectBlockVersion
	}
}

// PbGenericBlock returns a generic signed beacon block.
func (b *SignedBeaconBlock) PbGenericBlock() (*eth.GenericSignedBeaconBlock, error) {
	pb, err := b.Proto()
	if err != nil {
		return nil, err
	}
	switch b.version {
	case version.Phase0:
		return &eth.GenericSignedBeaconBlock{
			Block: &eth.GenericSignedBeaconBlock_Phase0{Phase0: pb.(*eth.SignedBeaconBlock)},
		}, nil
	case version.Altair:
		return &eth.GenericSignedBeaconBlock{
			Block: &eth.GenericSignedBeaconBlock_Altair{Altair: pb.(*eth.SignedBeaconBlockAltair)},
		}, nil
	case version.Bellatrix:
		if b.IsBlinded() {
			return &eth.GenericSignedBeaconBlock{
				Block: &eth.GenericSignedBeaconBlock_BlindedBellatrix{BlindedBellatrix: pb.(*eth.SignedBlindedBeaconBlockBellatrix)},
			}, nil
		}
		return &eth.GenericSignedBeaconBlock{
			Block: &eth.GenericSignedBeaconBlock_Bellatrix{Bellatrix: pb.(*eth.SignedBeaconBlockBellatrix)},
		}, nil
	case version.Capella:
		if b.IsBlinded() {
			return &eth.GenericSignedBeaconBlock{
				Block: &eth.GenericSignedBeaconBlock_BlindedCapella{BlindedCapella: pb.(*eth.SignedBlindedBeaconBlockCapella)},
			}, nil
		}
		return &eth.GenericSignedBeaconBlock{
			Block: &eth.GenericSignedBeaconBlock_Capella{Capella: pb.(*eth.SignedBeaconBlockCapella)},
		}, nil
	case version.Deneb:
		if b.IsBlinded() {
			return &eth.GenericSignedBeaconBlock{
				Block: &eth.GenericSignedBeaconBlock_BlindedDeneb{BlindedDeneb: pb.(*eth.SignedBlindedBeaconBlockDeneb)},
			}, nil
		}
		return &eth.GenericSignedBeaconBlock{
			Block: &eth.GenericSignedBeaconBlock_Deneb{Deneb: pb.(*eth.SignedBeaconBlockContentsDeneb)},
		}, nil
	case version.Electra:
		if b.IsBlinded() {
			return &eth.GenericSignedBeaconBlock{
				Block: &eth.GenericSignedBeaconBlock_BlindedElectra{BlindedElectra: pb.(*eth.SignedBlindedBeaconBlockElectra)},
			}, nil
		}
		return &eth.GenericSignedBeaconBlock{
			Block: &eth.GenericSignedBeaconBlock_Electra{Electra: pb.(*eth.SignedBeaconBlockContentsElectra)},
		}, nil
	default:
		return nil, errIncorrectBlockVersion
	}
}

// PbPhase0Block returns the underlying protobuf object.
func (b *SignedBeaconBlock) PbPhase0Block() (*eth.SignedBeaconBlock, error) {
	if b.version != version.Phase0 {
		return nil, consensus_types.ErrNotSupported("PbPhase0Block", b.version)
	}
	pb, err := b.Proto()
	if err != nil {
		return nil, err
	}
	return pb.(*eth.SignedBeaconBlock), nil
}

// PbAltairBlock returns the underlying protobuf object.
func (b *SignedBeaconBlock) PbAltairBlock() (*eth.SignedBeaconBlockAltair, error) {
	if b.version != version.Altair {
		return nil, consensus_types.ErrNotSupported("PbAltairBlock", b.version)
	}
	pb, err := b.Proto()
	if err != nil {
		return nil, err
	}
	return pb.(*eth.SignedBeaconBlockAltair), nil
}

// PbBellatrixBlock returns the underlying protobuf object.
func (b *SignedBeaconBlock) PbBellatrixBlock() (*eth.SignedBeaconBlockBellatrix, error) {
	if b.version != version.Bellatrix || b.IsBlinded() {
		return nil, consensus_types.ErrNotSupported("PbBellatrixBlock", b.version)
	}
	pb, err := b.Proto()
	if err != nil {
		return nil, err
	}
	return pb.(*eth.SignedBeaconBlockBellatrix), nil
}

// PbBlindedBellatrixBlock returns the underlying protobuf object.
func (b *SignedBeaconBlock) PbBlindedBellatrixBlock() (*eth.SignedBlindedBeaconBlockBellatrix, error) {
	if b.version != version.Bellatrix || !b.IsBlinded() {
		return nil, consensus_types.ErrNotSupported("PbBlindedBellatrixBlock", b.version)
	}
	pb, err := b.Proto()
	if err != nil {
		return nil, err
	}
	return pb.(*eth.SignedBlindedBeaconBlockBellatrix), nil
}

// PbCapellaBlock returns the underlying protobuf object.
func (b *SignedBeaconBlock) PbCapellaBlock() (*eth.SignedBeaconBlockCapella, error) {
	if b.version != version.Capella || b.IsBlinded() {
		return nil, consensus_types.ErrNotSupported("PbCapellaBlock", b.version)
	}
	pb, err := b.Proto()
	if err != nil {
		return nil, err
	}
	return pb.(*eth.SignedBeaconBlockCapella), nil
}

// PbBlindedCapellaBlock returns the underlying protobuf object.
func (b *SignedBeaconBlock) PbBlindedCapellaBlock() (*eth.SignedBlindedBeaconBlockCapella, error) {
	if b.version != version.Capella || !b.IsBlinded() {
		return nil, consensus_types.ErrNotSupported("PbBlindedCapellaBlock", b.version)
	}
	pb, err := b.Proto()
	if err != nil {
		return nil, err
	}
	return pb.(*eth.SignedBlindedBeaconBlockCapella), nil
}

// PbDenebBlock returns the underlying protobuf object.
func (b *SignedBeaconBlock) PbDenebBlock() (*eth.SignedBeaconBlockDeneb, error) {
	if b.version != version.Deneb || b.IsBlinded() {
		return nil, consensus_types.ErrNotSupported("PbDenebBlock", b.version)
	}
	pb, err := b.Proto()
	if err != nil {
		return nil, err
	}
	return pb.(*eth.SignedBeaconBlockDeneb), nil
}

// PbBlindedDenebBlock returns the underlying protobuf object.
func (b *SignedBeaconBlock) PbBlindedDenebBlock() (*eth.SignedBlindedBeaconBlockDeneb, error) {
	if b.version != version.Deneb || !b.IsBlinded() {
		return nil, consensus_types.ErrNotSupported("PbBlindedDenebBlock", b.version)
	}
	pb, err := b.Proto()
	if err != nil {
		return nil, err
	}
	return pb.(*eth.SignedBlindedBeaconBlockDeneb), nil
}

// ToBlinded converts a non-blinded block to its blinded equivalent.
func (b *SignedBeaconBlock) ToBlinded() (interfaces.ReadOnlySignedBeaconBlock, error) {
	if b.version < version.Bellatrix {
		return nil, ErrUnsupportedVersion
	}
	if b.IsBlinded() {
		return b, nil
	}
	if b.block.IsNil() {
		return nil, errors.New("cannot convert nil block to blinded format")
	}
	payload, err := b.block.Body().Execution()
	if err != nil {
		return nil, err
	}

	switch p := payload.Proto().(type) {
	case *enginev1.ExecutionPayload:
		header, err := PayloadToHeader(payload)
		if err != nil {
			return nil, err
		}
		// TODO: extend to Electra
		atts := make([]*eth.Attestation, len(b.block.body.attestations))
		for i, att := range b.block.body.attestations {
			a, ok := att.(*eth.Attestation)
			if ok {
				atts[i] = a
			}
		}
		return initBlindedSignedBlockFromProtoBellatrix(
			&eth.SignedBlindedBeaconBlockBellatrix{
				Block: &eth.BlindedBeaconBlockBellatrix{
					Slot:          b.block.slot,
					ProposerIndex: b.block.proposerIndex,
					ParentRoot:    b.block.parentRoot[:],
					StateRoot:     b.block.stateRoot[:],
					Body: &eth.BlindedBeaconBlockBodyBellatrix{
						RandaoReveal:           b.block.body.randaoReveal[:],
						Eth1Data:               b.block.body.eth1Data,
						Graffiti:               b.block.body.graffiti[:],
						ProposerSlashings:      b.block.body.proposerSlashings,
						AttesterSlashings:      b.block.body.attesterSlashings,
						Attestations:           atts,
						Deposits:               b.block.body.deposits,
						VoluntaryExits:         b.block.body.voluntaryExits,
						SyncAggregate:          b.block.body.syncAggregate,
						ExecutionPayloadHeader: header,
					},
				},
				Signature: b.signature[:],
			})
	case *enginev1.ExecutionPayloadCapella:
		header, err := PayloadToHeaderCapella(payload)
		if err != nil {
			return nil, err
		}
		// TODO: extend to Electra
		atts := make([]*eth.Attestation, len(b.block.body.attestations))
		for i, att := range b.block.body.attestations {
			a, ok := att.(*eth.Attestation)
			if ok {
				atts[i] = a
			}
		}
		return initBlindedSignedBlockFromProtoCapella(
			&eth.SignedBlindedBeaconBlockCapella{
				Block: &eth.BlindedBeaconBlockCapella{
					Slot:          b.block.slot,
					ProposerIndex: b.block.proposerIndex,
					ParentRoot:    b.block.parentRoot[:],
					StateRoot:     b.block.stateRoot[:],
					Body: &eth.BlindedBeaconBlockBodyCapella{
						RandaoReveal:           b.block.body.randaoReveal[:],
						Eth1Data:               b.block.body.eth1Data,
						Graffiti:               b.block.body.graffiti[:],
						ProposerSlashings:      b.block.body.proposerSlashings,
						AttesterSlashings:      b.block.body.attesterSlashings,
						Attestations:           atts,
						Deposits:               b.block.body.deposits,
						VoluntaryExits:         b.block.body.voluntaryExits,
						SyncAggregate:          b.block.body.syncAggregate,
						ExecutionPayloadHeader: header,
						BlsToExecutionChanges:  b.block.body.blsToExecutionChanges,
					},
				},
				Signature: b.signature[:],
			})
	case *enginev1.ExecutionPayloadDeneb:
		header, err := PayloadToHeaderDeneb(payload)
		if err != nil {
			return nil, err
		}
		// TODO: extend to Electra
		atts := make([]*eth.Attestation, len(b.block.body.attestations))
		for i, att := range b.block.body.attestations {
			a, ok := att.(*eth.Attestation)
			if ok {
				atts[i] = a
			}
		}
		return initBlindedSignedBlockFromProtoDeneb(
			&eth.SignedBlindedBeaconBlockDeneb{
				Message: &eth.BlindedBeaconBlockDeneb{
					Slot:          b.block.slot,
					ProposerIndex: b.block.proposerIndex,
					ParentRoot:    b.block.parentRoot[:],
					StateRoot:     b.block.stateRoot[:],
					Body: &eth.BlindedBeaconBlockBodyDeneb{
						RandaoReveal:           b.block.body.randaoReveal[:],
						Eth1Data:               b.block.body.eth1Data,
						Graffiti:               b.block.body.graffiti[:],
						ProposerSlashings:      b.block.body.proposerSlashings,
						AttesterSlashings:      b.block.body.attesterSlashings,
						Attestations:           atts,
						Deposits:               b.block.body.deposits,
						VoluntaryExits:         b.block.body.voluntaryExits,
						SyncAggregate:          b.block.body.syncAggregate,
						ExecutionPayloadHeader: header,
						BlsToExecutionChanges:  b.block.body.blsToExecutionChanges,
						BlobKzgCommitments:     b.block.body.blobKzgCommitments,
					},
				},
				Signature: b.signature[:],
			})
	case *enginev1.ExecutionPayloadElectra:
		header, err := PayloadToHeaderElectra(payload)
		if err != nil {
			return nil, err
		}
		return initBlindedSignedBlockFromProtoElectra(
			&eth.SignedBlindedBeaconBlockElectra{
				Message: &eth.BlindedBeaconBlockElectra{
					Slot:          b.block.slot,
					ProposerIndex: b.block.proposerIndex,
					ParentRoot:    b.block.parentRoot[:],
					StateRoot:     b.block.stateRoot[:],
					Body: &eth.BlindedBeaconBlockBodyElectra{
						RandaoReveal:           b.block.body.randaoReveal[:],
						Eth1Data:               b.block.body.eth1Data,
						Graffiti:               b.block.body.graffiti[:],
						ProposerSlashings:      b.block.body.proposerSlashings,
						AttesterSlashings:      b.block.body.attesterSlashingsElectra,
						Attestations:           b.block.body.attestationsElectra,
						Deposits:               b.block.body.deposits,
						VoluntaryExits:         b.block.body.voluntaryExits,
						SyncAggregate:          b.block.body.syncAggregate,
						ExecutionPayloadHeader: header,
						BlsToExecutionChanges:  b.block.body.blsToExecutionChanges,
						BlobKzgCommitments:     b.block.body.blobKzgCommitments,
						Consolidations:         b.block.body.signedConsolidations,
					},
				},
				Signature: b.signature[:],
			})

	default:
		return nil, fmt.Errorf("%T is not an execution payload header", p)
	}
}

func (b *SignedBeaconBlock) Unblind(e interfaces.ExecutionData) error {
	if e.IsNil() {
		return errors.New("cannot unblind with nil execution data")
	}
	if !b.IsBlinded() {
		return errors.New("cannot unblind if the block is already unblinded")
	}
	payloadRoot, err := e.HashTreeRoot()
	if err != nil {
		return err
	}
	header, err := b.Block().Body().Execution()
	if err != nil {
		return err
	}
	headerRoot, err := header.HashTreeRoot()
	if err != nil {
		return err
	}
	if payloadRoot != headerRoot {
		return errors.New("cannot unblind with different execution data")
	}
	if err := b.SetExecution(e); err != nil {
		return err
	}
	return nil
}

// Version of the underlying protobuf object.
func (b *SignedBeaconBlock) Version() int {
	return b.version
}

// IsBlinded metadata on whether a block is blinded
func (b *SignedBeaconBlock) IsBlinded() bool {
	return b.version >= version.Bellatrix && b.block.body.executionPayload == nil
}

// ValueInWei metadata on the payload value returned by the builder.
func (b *SignedBeaconBlock) ValueInWei() math.Wei {
	exec, err := b.block.body.Execution()
	if err != nil {
		if !errors.Is(err, consensus_types.ErrUnsupportedField) {
			log.WithError(err).Warn("failed to retrieve execution payload")
		}
		return big.NewInt(0)
	}
	val, err := exec.ValueInWei()
	if err != nil {
		if !errors.Is(err, consensus_types.ErrUnsupportedField) {
			log.WithError(err).Warn("failed to retrieve execution payload")
		}
		return big.NewInt(0)
	}
	return val
}

// ValueInGwei metadata on the payload value returned by the builder.
func (b *SignedBeaconBlock) ValueInGwei() uint64 {
	exec, err := b.block.body.Execution()
	if err != nil {
		if !errors.Is(err, consensus_types.ErrUnsupportedField) {
			log.WithError(err).Warn("failed to retrieve execution payload")
		}
		return 0
	}
	val, err := exec.ValueInGwei()
	if err != nil {
		if !errors.Is(err, consensus_types.ErrUnsupportedField) {
			log.WithError(err).Warn("failed to retrieve execution payload")
		}
		return 0
	}
	return val
}

// Header converts the underlying protobuf object from blinded block to header format.
func (b *SignedBeaconBlock) Header() (*eth.SignedBeaconBlockHeader, error) {
	if b.IsNil() {
		return nil, errNilBlock
	}
	root, err := b.block.body.HashTreeRoot()
	if err != nil {
		return nil, errors.Wrapf(err, "could not hash block body")
	}

	return &eth.SignedBeaconBlockHeader{
		Header: &eth.BeaconBlockHeader{
			Slot:          b.block.slot,
			ProposerIndex: b.block.proposerIndex,
			ParentRoot:    b.block.parentRoot[:],
			StateRoot:     b.block.stateRoot[:],
			BodyRoot:      root[:],
		},
		Signature: b.signature[:],
	}, nil
}

// MarshalSSZ marshals the signed beacon block to its relevant ssz form.
func (b *SignedBeaconBlock) MarshalSSZ() ([]byte, error) {
	pb, err := b.Proto()
	if err != nil {
		return []byte{}, err
	}
	switch b.version {
	case version.Phase0:
		return pb.(*eth.SignedBeaconBlock).MarshalSSZ()
	case version.Altair:
		return pb.(*eth.SignedBeaconBlockAltair).MarshalSSZ()
	case version.Bellatrix:
		if b.IsBlinded() {
			return pb.(*eth.SignedBlindedBeaconBlockBellatrix).MarshalSSZ()
		}
		return pb.(*eth.SignedBeaconBlockBellatrix).MarshalSSZ()
	case version.Capella:
		if b.IsBlinded() {
			return pb.(*eth.SignedBlindedBeaconBlockCapella).MarshalSSZ()
		}
		return pb.(*eth.SignedBeaconBlockCapella).MarshalSSZ()
	case version.Deneb:
		if b.IsBlinded() {
			return pb.(*eth.SignedBlindedBeaconBlockDeneb).MarshalSSZ()
		}
		return pb.(*eth.SignedBeaconBlockDeneb).MarshalSSZ()
	case version.Electra:
		if b.IsBlinded() {
			return pb.(*eth.SignedBlindedBeaconBlockElectra).MarshalSSZ()
		}
		return pb.(*eth.SignedBeaconBlockElectra).MarshalSSZ()
	default:
		return []byte{}, errIncorrectBlockVersion
	}
}

// MarshalSSZTo marshals the signed beacon block's ssz
// form to the provided byte buffer.
func (b *SignedBeaconBlock) MarshalSSZTo(dst []byte) ([]byte, error) {
	pb, err := b.Proto()
	if err != nil {
		return []byte{}, err
	}
	switch b.version {
	case version.Phase0:
		return pb.(*eth.SignedBeaconBlock).MarshalSSZTo(dst)
	case version.Altair:
		return pb.(*eth.SignedBeaconBlockAltair).MarshalSSZTo(dst)
	case version.Bellatrix:
		if b.IsBlinded() {
			return pb.(*eth.SignedBlindedBeaconBlockBellatrix).MarshalSSZTo(dst)
		}
		return pb.(*eth.SignedBeaconBlockBellatrix).MarshalSSZTo(dst)
	case version.Capella:
		if b.IsBlinded() {
			return pb.(*eth.SignedBlindedBeaconBlockCapella).MarshalSSZTo(dst)
		}
		return pb.(*eth.SignedBeaconBlockCapella).MarshalSSZTo(dst)
	case version.Deneb:
		if b.IsBlinded() {
			return pb.(*eth.SignedBlindedBeaconBlockDeneb).MarshalSSZTo(dst)
		}
		return pb.(*eth.SignedBeaconBlockDeneb).MarshalSSZTo(dst)
	case version.Electra:
		if b.IsBlinded() {
			return pb.(*eth.SignedBlindedBeaconBlockElectra).MarshalSSZTo(dst)
		}
		return pb.(*eth.SignedBeaconBlockElectra).MarshalSSZTo(dst)
	default:
		return []byte{}, errIncorrectBlockVersion
	}
}

// SizeSSZ returns the size of the serialized signed block
//
// WARNING: This function panics. It is required to change the signature
// of fastssz's SizeSSZ() interface function to avoid panicking.
// Changing the signature causes very problematic issues with wealdtech deps.
// For the time being panicking is preferable.
func (b *SignedBeaconBlock) SizeSSZ() int {
	pb, err := b.Proto()
	if err != nil {
		panic(err)
	}
	switch b.version {
	case version.Phase0:
		return pb.(*eth.SignedBeaconBlock).SizeSSZ()
	case version.Altair:
		return pb.(*eth.SignedBeaconBlockAltair).SizeSSZ()
	case version.Bellatrix:
		if b.IsBlinded() {
			return pb.(*eth.SignedBlindedBeaconBlockBellatrix).SizeSSZ()
		}
		return pb.(*eth.SignedBeaconBlockBellatrix).SizeSSZ()
	case version.Capella:
		if b.IsBlinded() {
			return pb.(*eth.SignedBlindedBeaconBlockCapella).SizeSSZ()
		}
		return pb.(*eth.SignedBeaconBlockCapella).SizeSSZ()
	case version.Deneb:
		if b.IsBlinded() {
			return pb.(*eth.SignedBlindedBeaconBlockDeneb).SizeSSZ()
		}
		return pb.(*eth.SignedBeaconBlockDeneb).SizeSSZ()
	case version.Electra:
		if b.IsBlinded() {
			return pb.(*eth.SignedBlindedBeaconBlockElectra).SizeSSZ()
		}
		return pb.(*eth.SignedBeaconBlockElectra).SizeSSZ()
	default:
		panic(incorrectBlockVersion)
	}
}

// UnmarshalSSZ unmarshals the signed beacon block from its relevant ssz form.
func (b *SignedBeaconBlock) UnmarshalSSZ(buf []byte) error {
	var newBlock *SignedBeaconBlock
	switch b.version {
	case version.Phase0:
		pb := &eth.SignedBeaconBlock{}
		if err := pb.UnmarshalSSZ(buf); err != nil {
			return err
		}
		var err error
		newBlock, err = initSignedBlockFromProtoPhase0(pb)
		if err != nil {
			return err
		}
	case version.Altair:
		pb := &eth.SignedBeaconBlockAltair{}
		if err := pb.UnmarshalSSZ(buf); err != nil {
			return err
		}
		var err error
		newBlock, err = initSignedBlockFromProtoAltair(pb)
		if err != nil {
			return err
		}
	case version.Bellatrix:
		if b.IsBlinded() {
			pb := &eth.SignedBlindedBeaconBlockBellatrix{}
			if err := pb.UnmarshalSSZ(buf); err != nil {
				return err
			}
			var err error
			newBlock, err = initBlindedSignedBlockFromProtoBellatrix(pb)
			if err != nil {
				return err
			}
		} else {
			pb := &eth.SignedBeaconBlockBellatrix{}
			if err := pb.UnmarshalSSZ(buf); err != nil {
				return err
			}
			var err error
			newBlock, err = initSignedBlockFromProtoBellatrix(pb)
			if err != nil {
				return err
			}
		}
	case version.Capella:
		if b.IsBlinded() {
			pb := &eth.SignedBlindedBeaconBlockCapella{}
			if err := pb.UnmarshalSSZ(buf); err != nil {
				return err
			}
			var err error
			newBlock, err = initBlindedSignedBlockFromProtoCapella(pb)
			if err != nil {
				return err
			}
		} else {
			pb := &eth.SignedBeaconBlockCapella{}
			if err := pb.UnmarshalSSZ(buf); err != nil {
				return err
			}
			var err error
			newBlock, err = initSignedBlockFromProtoCapella(pb)
			if err != nil {
				return err
			}
		}
	case version.Deneb:
		if b.IsBlinded() {
			pb := &eth.SignedBlindedBeaconBlockDeneb{}
			if err := pb.UnmarshalSSZ(buf); err != nil {
				return err
			}
			var err error
			newBlock, err = initBlindedSignedBlockFromProtoDeneb(pb)
			if err != nil {
				return err
			}
		} else {
			pb := &eth.SignedBeaconBlockDeneb{}
			if err := pb.UnmarshalSSZ(buf); err != nil {
				return err
			}
			var err error
			newBlock, err = initSignedBlockFromProtoDeneb(pb)
			if err != nil {
				return err
			}
		}
	case version.Electra:
		if b.IsBlinded() {
			pb := &eth.SignedBlindedBeaconBlockElectra{}
			if err := pb.UnmarshalSSZ(buf); err != nil {
				return err
			}
			var err error
			newBlock, err = initBlindedSignedBlockFromProtoElectra(pb)
			if err != nil {
				return err
			}
		} else {
			pb := &eth.SignedBeaconBlockElectra{}
			if err := pb.UnmarshalSSZ(buf); err != nil {
				return err
			}
			var err error
			newBlock, err = initSignedBlockFromProtoElectra(pb)
			if err != nil {
				return err
			}
		}
	default:
		return errIncorrectBlockVersion
	}
	*b = *newBlock
	return nil
}

// Slot returns the respective slot of the block.
func (b *BeaconBlock) Slot() primitives.Slot {
	return b.slot
}

// ProposerIndex returns the proposer index of the beacon block.
func (b *BeaconBlock) ProposerIndex() primitives.ValidatorIndex {
	return b.proposerIndex
}

// ParentRoot returns the parent root of beacon block.
func (b *BeaconBlock) ParentRoot() [field_params.RootLength]byte {
	return b.parentRoot
}

// StateRoot returns the state root of the beacon block.
func (b *BeaconBlock) StateRoot() [field_params.RootLength]byte {
	return b.stateRoot
}

// Body returns the underlying block body.
func (b *BeaconBlock) Body() interfaces.ReadOnlyBeaconBlockBody {
	return b.body
}

// IsNil checks if the beacon block is nil.
func (b *BeaconBlock) IsNil() bool {
	return b == nil || b.Body().IsNil()
}

// IsBlinded checks if the beacon block is a blinded block.
func (b *BeaconBlock) IsBlinded() bool {
	return b.version >= version.Bellatrix && b.body.executionPayload == nil
}

// Version of the underlying protobuf object.
func (b *BeaconBlock) Version() int {
	return b.version
}

// HashTreeRoot returns the ssz root of the block.
func (b *BeaconBlock) HashTreeRoot() ([field_params.RootLength]byte, error) {
	pb, err := b.Proto()
	if err != nil {
		return [field_params.RootLength]byte{}, err
	}
	switch b.version {
	case version.Phase0:
		return pb.(*eth.BeaconBlock).HashTreeRoot()
	case version.Altair:
		return pb.(*eth.BeaconBlockAltair).HashTreeRoot()
	case version.Bellatrix:
		if b.IsBlinded() {
			return pb.(*eth.BlindedBeaconBlockBellatrix).HashTreeRoot()
		}
		return pb.(*eth.BeaconBlockBellatrix).HashTreeRoot()
	case version.Capella:
		if b.IsBlinded() {
			return pb.(*eth.BlindedBeaconBlockCapella).HashTreeRoot()
		}
		return pb.(*eth.BeaconBlockCapella).HashTreeRoot()
	case version.Deneb:
		if b.IsBlinded() {
			return pb.(*eth.BlindedBeaconBlockDeneb).HashTreeRoot()
		}
		return pb.(*eth.BeaconBlockDeneb).HashTreeRoot()
	case version.Electra:
		if b.IsBlinded() {
			return pb.(*eth.BlindedBeaconBlockElectra).HashTreeRoot()
		}
		return pb.(*eth.BeaconBlockElectra).HashTreeRoot()
	default:
		return [field_params.RootLength]byte{}, errIncorrectBlockVersion
	}
}

// HashTreeRootWith ssz hashes the BeaconBlock object with a hasher.
func (b *BeaconBlock) HashTreeRootWith(h *ssz.Hasher) error {
	pb, err := b.Proto()
	if err != nil {
		return err
	}
	switch b.version {
	case version.Phase0:
		return pb.(*eth.BeaconBlock).HashTreeRootWith(h)
	case version.Altair:
		return pb.(*eth.BeaconBlockAltair).HashTreeRootWith(h)
	case version.Bellatrix:
		if b.IsBlinded() {
			return pb.(*eth.BlindedBeaconBlockBellatrix).HashTreeRootWith(h)
		}
		return pb.(*eth.BeaconBlockBellatrix).HashTreeRootWith(h)
	case version.Capella:
		if b.IsBlinded() {
			return pb.(*eth.BlindedBeaconBlockCapella).HashTreeRootWith(h)
		}
		return pb.(*eth.BeaconBlockCapella).HashTreeRootWith(h)
	case version.Deneb:
		if b.IsBlinded() {
			return pb.(*eth.BlindedBeaconBlockDeneb).HashTreeRootWith(h)
		}
		return pb.(*eth.BeaconBlockDeneb).HashTreeRootWith(h)
	case version.Electra:
		if b.IsBlinded() {
			return pb.(*eth.BlindedBeaconBlockElectra).HashTreeRootWith(h)
		}
		return pb.(*eth.BeaconBlockElectra).HashTreeRootWith(h)
	default:
		return errIncorrectBlockVersion
	}
}

// MarshalSSZ marshals the block into its respective
// ssz form.
func (b *BeaconBlock) MarshalSSZ() ([]byte, error) {
	pb, err := b.Proto()
	if err != nil {
		return []byte{}, err
	}
	switch b.version {
	case version.Phase0:
		return pb.(*eth.BeaconBlock).MarshalSSZ()
	case version.Altair:
		return pb.(*eth.BeaconBlockAltair).MarshalSSZ()
	case version.Bellatrix:
		if b.IsBlinded() {
			return pb.(*eth.BlindedBeaconBlockBellatrix).MarshalSSZ()
		}
		return pb.(*eth.BeaconBlockBellatrix).MarshalSSZ()
	case version.Capella:
		if b.IsBlinded() {
			return pb.(*eth.BlindedBeaconBlockCapella).MarshalSSZ()
		}
		return pb.(*eth.BeaconBlockCapella).MarshalSSZ()
	case version.Deneb:
		if b.IsBlinded() {
			return pb.(*eth.BlindedBeaconBlockDeneb).MarshalSSZ()
		}
		return pb.(*eth.BeaconBlockDeneb).MarshalSSZ()
	case version.Electra:
		if b.IsBlinded() {
			return pb.(*eth.BlindedBeaconBlockElectra).MarshalSSZ()
		}
		return pb.(*eth.BeaconBlockElectra).MarshalSSZ()
	default:
		return []byte{}, errIncorrectBlockVersion
	}
}

// MarshalSSZTo marshals the beacon block's ssz
// form to the provided byte buffer.
func (b *BeaconBlock) MarshalSSZTo(dst []byte) ([]byte, error) {
	pb, err := b.Proto()
	if err != nil {
		return []byte{}, err
	}
	switch b.version {
	case version.Phase0:
		return pb.(*eth.BeaconBlock).MarshalSSZTo(dst)
	case version.Altair:
		return pb.(*eth.BeaconBlockAltair).MarshalSSZTo(dst)
	case version.Bellatrix:
		if b.IsBlinded() {
			return pb.(*eth.BlindedBeaconBlockBellatrix).MarshalSSZTo(dst)
		}
		return pb.(*eth.BeaconBlockBellatrix).MarshalSSZTo(dst)
	case version.Capella:
		if b.IsBlinded() {
			return pb.(*eth.BlindedBeaconBlockCapella).MarshalSSZTo(dst)
		}
		return pb.(*eth.BeaconBlockCapella).MarshalSSZTo(dst)
	case version.Deneb:
		if b.IsBlinded() {
			return pb.(*eth.BlindedBeaconBlockDeneb).MarshalSSZTo(dst)
		}
		return pb.(*eth.BeaconBlockDeneb).MarshalSSZTo(dst)
	case version.Electra:
		if b.IsBlinded() {
			return pb.(*eth.BlindedBeaconBlockElectra).MarshalSSZTo(dst)
		}
		return pb.(*eth.BeaconBlockElectra).MarshalSSZTo(dst)
	default:
		return []byte{}, errIncorrectBlockVersion
	}
}

// SizeSSZ returns the size of the serialized block.
//
// WARNING: This function panics. It is required to change the signature
// of fastssz's SizeSSZ() interface function to avoid panicking.
// Changing the signature causes very problematic issues with wealdtech deps.
// For the time being panicking is preferable.
func (b *BeaconBlock) SizeSSZ() int {
	pb, err := b.Proto()
	if err != nil {
		panic(err)
	}
	switch b.version {
	case version.Phase0:
		return pb.(*eth.BeaconBlock).SizeSSZ()
	case version.Altair:
		return pb.(*eth.BeaconBlockAltair).SizeSSZ()
	case version.Bellatrix:
		if b.IsBlinded() {
			return pb.(*eth.BlindedBeaconBlockBellatrix).SizeSSZ()
		}
		return pb.(*eth.BeaconBlockBellatrix).SizeSSZ()
	case version.Capella:
		if b.IsBlinded() {
			return pb.(*eth.BlindedBeaconBlockCapella).SizeSSZ()
		}
		return pb.(*eth.BeaconBlockCapella).SizeSSZ()
	case version.Deneb:
		if b.IsBlinded() {
			return pb.(*eth.BlindedBeaconBlockDeneb).SizeSSZ()
		}
		return pb.(*eth.BeaconBlockDeneb).SizeSSZ()
	case version.Electra:
		if b.IsBlinded() {
			return pb.(*eth.BlindedBeaconBlockElectra).SizeSSZ()
		}
		return pb.(*eth.BeaconBlockElectra).SizeSSZ()
	default:
		panic(incorrectBodyVersion)
	}
}

// UnmarshalSSZ unmarshals the beacon block from its relevant ssz form.
func (b *BeaconBlock) UnmarshalSSZ(buf []byte) error {
	var newBlock *BeaconBlock
	switch b.version {
	case version.Phase0:
		pb := &eth.BeaconBlock{}
		if err := pb.UnmarshalSSZ(buf); err != nil {
			return err
		}
		var err error
		newBlock, err = initBlockFromProtoPhase0(pb)
		if err != nil {
			return err
		}
	case version.Altair:
		pb := &eth.BeaconBlockAltair{}
		if err := pb.UnmarshalSSZ(buf); err != nil {
			return err
		}
		var err error
		newBlock, err = initBlockFromProtoAltair(pb)
		if err != nil {
			return err
		}
	case version.Bellatrix:
		if b.IsBlinded() {
			pb := &eth.BlindedBeaconBlockBellatrix{}
			if err := pb.UnmarshalSSZ(buf); err != nil {
				return err
			}
			var err error
			newBlock, err = initBlindedBlockFromProtoBellatrix(pb)
			if err != nil {
				return err
			}
		} else {
			pb := &eth.BeaconBlockBellatrix{}
			if err := pb.UnmarshalSSZ(buf); err != nil {
				return err
			}
			var err error
			newBlock, err = initBlockFromProtoBellatrix(pb)
			if err != nil {
				return err
			}
		}
	case version.Capella:
		if b.IsBlinded() {
			pb := &eth.BlindedBeaconBlockCapella{}
			if err := pb.UnmarshalSSZ(buf); err != nil {
				return err
			}
			var err error
			newBlock, err = initBlindedBlockFromProtoCapella(pb)
			if err != nil {
				return err
			}
		} else {
			pb := &eth.BeaconBlockCapella{}
			if err := pb.UnmarshalSSZ(buf); err != nil {
				return err
			}
			var err error
			newBlock, err = initBlockFromProtoCapella(pb)
			if err != nil {
				return err
			}
		}
	case version.Deneb:
		if b.IsBlinded() {
			pb := &eth.BlindedBeaconBlockDeneb{}
			if err := pb.UnmarshalSSZ(buf); err != nil {
				return err
			}
			var err error
			newBlock, err = initBlindedBlockFromProtoDeneb(pb)
			if err != nil {
				return err
			}
		} else {
			pb := &eth.BeaconBlockDeneb{}
			if err := pb.UnmarshalSSZ(buf); err != nil {
				return err
			}
			var err error
			newBlock, err = initBlockFromProtoDeneb(pb)
			if err != nil {
				return err
			}
		}
	case version.Electra:
		if b.IsBlinded() {
			pb := &eth.BlindedBeaconBlockElectra{}
			if err := pb.UnmarshalSSZ(buf); err != nil {
				return err
			}
			var err error
			newBlock, err = initBlindedBlockFromProtoElectra(pb)
			if err != nil {
				return err
			}
		} else {
			pb := &eth.BeaconBlockElectra{}
			if err := pb.UnmarshalSSZ(buf); err != nil {
				return err
			}
			var err error
			newBlock, err = initBlockFromProtoElectra(pb)
			if err != nil {
				return err
			}
		}
	default:
		return errIncorrectBlockVersion
	}
	*b = *newBlock
	return nil
}

// AsSignRequestObject returns the underlying sign request object.
func (b *BeaconBlock) AsSignRequestObject() (validatorpb.SignRequestObject, error) {
	pb, err := b.Proto()
	if err != nil {
		return nil, err
	}
	switch b.version {
	case version.Phase0:
		return &validatorpb.SignRequest_Block{Block: pb.(*eth.BeaconBlock)}, nil
	case version.Altair:
		return &validatorpb.SignRequest_BlockAltair{BlockAltair: pb.(*eth.BeaconBlockAltair)}, nil
	case version.Bellatrix:
		if b.IsBlinded() {
			return &validatorpb.SignRequest_BlindedBlockBellatrix{BlindedBlockBellatrix: pb.(*eth.BlindedBeaconBlockBellatrix)}, nil
		}
		return &validatorpb.SignRequest_BlockBellatrix{BlockBellatrix: pb.(*eth.BeaconBlockBellatrix)}, nil
	case version.Capella:
		if b.IsBlinded() {
			return &validatorpb.SignRequest_BlindedBlockCapella{BlindedBlockCapella: pb.(*eth.BlindedBeaconBlockCapella)}, nil
		}
		return &validatorpb.SignRequest_BlockCapella{BlockCapella: pb.(*eth.BeaconBlockCapella)}, nil
	case version.Deneb:
		if b.IsBlinded() {
			return &validatorpb.SignRequest_BlindedBlockDeneb{BlindedBlockDeneb: pb.(*eth.BlindedBeaconBlockDeneb)}, nil
		}
		return &validatorpb.SignRequest_BlockDeneb{BlockDeneb: pb.(*eth.BeaconBlockDeneb)}, nil
	case version.Electra:
		if b.IsBlinded() {
			return &validatorpb.SignRequest_BlindedBlockElectra{BlindedBlockElectra: pb.(*eth.BlindedBeaconBlockElectra)}, nil
		}
		return &validatorpb.SignRequest_BlockElectra{BlockElectra: pb.(*eth.BeaconBlockElectra)}, nil
	default:
		return nil, errIncorrectBlockVersion
	}
}

func (b *BeaconBlock) Copy() (interfaces.ReadOnlyBeaconBlock, error) {
	if b == nil {
		return nil, nil
	}

	pb, err := b.Proto()
	if err != nil {
		return nil, err
	}
	switch b.version {
	case version.Phase0:
		cp := eth.CopyBeaconBlock(pb.(*eth.BeaconBlock))
		return initBlockFromProtoPhase0(cp)
	case version.Altair:
		cp := eth.CopyBeaconBlockAltair(pb.(*eth.BeaconBlockAltair))
		return initBlockFromProtoAltair(cp)
	case version.Bellatrix:
		if b.IsBlinded() {
			cp := eth.CopyBlindedBeaconBlockBellatrix(pb.(*eth.BlindedBeaconBlockBellatrix))
			return initBlindedBlockFromProtoBellatrix(cp)
		}
		cp := eth.CopyBeaconBlockBellatrix(pb.(*eth.BeaconBlockBellatrix))
		return initBlockFromProtoBellatrix(cp)
	case version.Capella:
		if b.IsBlinded() {
			cp := eth.CopyBlindedBeaconBlockCapella(pb.(*eth.BlindedBeaconBlockCapella))
			return initBlindedBlockFromProtoCapella(cp)
		}
		cp := eth.CopyBeaconBlockCapella(pb.(*eth.BeaconBlockCapella))
		return initBlockFromProtoCapella(cp)
	case version.Deneb:
		if b.IsBlinded() {
			cp := eth.CopyBlindedBeaconBlockDeneb(pb.(*eth.BlindedBeaconBlockDeneb))
			return initBlindedBlockFromProtoDeneb(cp)
		}
		cp := eth.CopyBeaconBlockDeneb(pb.(*eth.BeaconBlockDeneb))
		return initBlockFromProtoDeneb(cp)
	case version.Electra:
		if b.IsBlinded() {
			cp := eth.CopyBlindedBeaconBlockElectra(pb.(*eth.BlindedBeaconBlockElectra))
			return initBlindedBlockFromProtoElectra(cp)
		}
		cp := eth.CopyBeaconBlockElectra(pb.(*eth.BeaconBlockElectra))
		return initBlockFromProtoElectra(cp)
	default:
		return nil, errIncorrectBlockVersion
	}
}

// IsNil checks if the block body is nil.
func (b *BeaconBlockBody) IsNil() bool {
	return b == nil
}

// RandaoReveal returns the randao reveal from the block body.
func (b *BeaconBlockBody) RandaoReveal() [field_params.BLSSignatureLength]byte {
	return b.randaoReveal
}

// Eth1Data returns the eth1 data in the block.
func (b *BeaconBlockBody) Eth1Data() *eth.Eth1Data {
	return b.eth1Data
}

// Graffiti returns the graffiti in the block.
func (b *BeaconBlockBody) Graffiti() [field_params.RootLength]byte {
	return b.graffiti
}

// ProposerSlashings returns the proposer slashings in the block.
func (b *BeaconBlockBody) ProposerSlashings() []*eth.ProposerSlashing {
	return b.proposerSlashings
}

// AttesterSlashings returns the attester slashings in the block.
func (b *BeaconBlockBody) AttesterSlashings() []interfaces.AttesterSlashing {
	var slashings []interfaces.AttesterSlashing
	if b.version < version.Electra {
		if b.attesterSlashings == nil {
			return nil
		}
		slashings = make([]interfaces.AttesterSlashing, len(b.attesterSlashings))
		for i, s := range b.attesterSlashings {
			slashings[i] = s
		}
	} else {
		if b.attesterSlashingsElectra == nil {
			return nil
		}
		slashings = make([]interfaces.AttesterSlashing, len(b.attesterSlashingsElectra))
		for i, s := range b.attesterSlashingsElectra {
			slashings[i] = s
		}
	}
	return slashings
}

// Attestations returns the stored attestations in the block.
func (b *BeaconBlockBody) Attestations() []interfaces.Attestation {
<<<<<<< HEAD
	return b.attestations
=======
	var atts []interfaces.Attestation
	if b.version < version.Electra {
		if b.attestations == nil {
			return nil
		}
		atts = make([]interfaces.Attestation, len(b.attestations))
		for i, a := range b.attestations {
			atts[i] = a
		}
	} else {
		if b.attestationsElectra == nil {
			return nil
		}
		atts = make([]interfaces.Attestation, len(b.attestationsElectra))
		for i, a := range b.attestations {
			atts[i] = a
		}
	}
	return atts
>>>>>>> 3cc16c18
}

// Deposits returns the stored deposits in the block.
func (b *BeaconBlockBody) Deposits() []*eth.Deposit {
	return b.deposits
}

// VoluntaryExits returns the voluntary exits in the block.
func (b *BeaconBlockBody) VoluntaryExits() []*eth.SignedVoluntaryExit {
	return b.voluntaryExits
}

// SyncAggregate returns the sync aggregate in the block.
func (b *BeaconBlockBody) SyncAggregate() (*eth.SyncAggregate, error) {
	if b.version == version.Phase0 {
		return nil, consensus_types.ErrNotSupported("SyncAggregate", b.version)
	}
	return b.syncAggregate, nil
}

// Execution returns the execution payload of the block body.
func (b *BeaconBlockBody) Execution() (interfaces.ExecutionData, error) {
	switch b.version {
	case version.Phase0, version.Altair:
		return nil, consensus_types.ErrNotSupported("Execution", b.version)
	default:
		if b.IsBlinded() {
			return b.executionPayloadHeader, nil
		}
		return b.executionPayload, nil
	}
}

func (b *BeaconBlockBody) BLSToExecutionChanges() ([]*eth.SignedBLSToExecutionChange, error) {
	if b.version < version.Capella {
		return nil, consensus_types.ErrNotSupported("BLSToExecutionChanges", b.version)
	}
	return b.blsToExecutionChanges, nil
}

// BlobKzgCommitments returns the blob kzg commitments in the block.
func (b *BeaconBlockBody) BlobKzgCommitments() ([][]byte, error) {
	switch b.version {
	case version.Phase0, version.Altair, version.Bellatrix, version.Capella:
		return nil, consensus_types.ErrNotSupported("BlobKzgCommitments", b.version)
	case version.Deneb, version.Electra:
		return b.blobKzgCommitments, nil
	default:
		return nil, errIncorrectBlockVersion
	}
}

func (b *BeaconBlockBody) Consolidations() ([]*eth.SignedConsolidation, error) {
	if b.version < version.Electra {
		return nil, consensus_types.ErrNotSupported("Consolidations", b.version)
	}
	return b.signedConsolidations, nil
}

// Version returns the version of the beacon block body
func (b *BeaconBlockBody) Version() int {
	return b.version
}

// HashTreeRoot returns the ssz root of the block body.
func (b *BeaconBlockBody) HashTreeRoot() ([field_params.RootLength]byte, error) {
	pb, err := b.Proto()
	if err != nil {
		return [field_params.RootLength]byte{}, err
	}
	switch b.version {
	case version.Phase0:
		return pb.(*eth.BeaconBlockBody).HashTreeRoot()
	case version.Altair:
		return pb.(*eth.BeaconBlockBodyAltair).HashTreeRoot()
	case version.Bellatrix:
		if b.IsBlinded() {
			return pb.(*eth.BlindedBeaconBlockBodyBellatrix).HashTreeRoot()
		}
		return pb.(*eth.BeaconBlockBodyBellatrix).HashTreeRoot()
	case version.Capella:
		if b.IsBlinded() {
			return pb.(*eth.BlindedBeaconBlockBodyCapella).HashTreeRoot()
		}
		return pb.(*eth.BeaconBlockBodyCapella).HashTreeRoot()
	case version.Deneb:
		if b.IsBlinded() {
			return pb.(*eth.BlindedBeaconBlockBodyDeneb).HashTreeRoot()
		}
		return pb.(*eth.BeaconBlockBodyDeneb).HashTreeRoot()
	case version.Electra:
		if b.IsBlinded() {
			return pb.(*eth.BlindedBeaconBlockBodyElectra).HashTreeRoot()
		}
		return pb.(*eth.BeaconBlockBodyElectra).HashTreeRoot()
	default:
		return [field_params.RootLength]byte{}, errIncorrectBodyVersion
	}
}

// IsBlinded checks if the beacon block body is a blinded block body.
func (b *BeaconBlockBody) IsBlinded() bool {
	return b.version >= version.Bellatrix && b.executionPayload == nil
}<|MERGE_RESOLUTION|>--- conflicted
+++ resolved
@@ -1219,9 +1219,6 @@
 
 // Attestations returns the stored attestations in the block.
 func (b *BeaconBlockBody) Attestations() []interfaces.Attestation {
-<<<<<<< HEAD
-	return b.attestations
-=======
 	var atts []interfaces.Attestation
 	if b.version < version.Electra {
 		if b.attestations == nil {
@@ -1241,7 +1238,6 @@
 		}
 	}
 	return atts
->>>>>>> 3cc16c18
 }
 
 // Deposits returns the stored deposits in the block.
