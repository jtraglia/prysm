--- conflicted
+++ resolved
@@ -87,14 +87,12 @@
 		acm.beaconApiTimeout,
 	)
 
-<<<<<<< HEAD
-	restHandler := &beaconApi.BeaconApiJsonRestHandler{
-		HttpClient: http.Client{Timeout: acm.beaconApiTimeout},
-		Host:       func() string { return acm.beaconApiEndpoint },
-	}
-=======
-	restHandler := beaconApi.NewBeaconApiJsonRestHandler(http.Client{Timeout: acm.beaconApiTimeout}, acm.beaconApiEndpoint)
->>>>>>> f7f1d249
+	restHandler := beaconApi.NewBeaconApiJsonRestHandler(
+		http.Client{Timeout: acm.beaconApiTimeout},
+		func() string {
+			return acm.beaconApiEndpoint
+		},
+	)
 	validatorClient := validatorClientFactory.NewValidatorClient(conn, restHandler)
 	nodeClient := nodeClientFactory.NewNodeClient(conn, restHandler)
 
