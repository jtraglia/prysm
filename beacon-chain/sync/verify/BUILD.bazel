--- conflicted
+++ resolved
@@ -8,10 +8,7 @@
     deps = [
         "//config/fieldparams:go_default_library",
         "//consensus-types/blocks:go_default_library",
-<<<<<<< HEAD
-=======
         "//encoding/bytesutil:go_default_library",
->>>>>>> 52f1b3f9
         "//runtime/version:go_default_library",
         "@com_github_pkg_errors//:go_default_library",
     ],
