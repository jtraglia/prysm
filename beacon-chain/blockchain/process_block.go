--- conflicted
+++ resolved
@@ -104,8 +104,6 @@
 	if err != nil {
 		return err
 	}
-	// TODO_MERGE: Optimize this copy.
-	copiedPreState := preState.Copy()
 
 	preStateVersion, preStateHeader, err := getStateVersionAndPayload(preState)
 	if err != nil {
@@ -119,7 +117,6 @@
 	if err != nil {
 		return err
 	}
-<<<<<<< HEAD
 	isValidPayload, err := s.notifyNewPayload(ctx, postStateVersion, postStateHeader, signed)
 	if err != nil {
 		return fmt.Errorf("could not verify new payload: %v", err)
@@ -130,18 +127,6 @@
 		}
 	}
 	if err := s.savePostStateInfo(ctx, blockRoot, signed, postState); err != nil {
-=======
-
-	if err := s.notifyNewPayload(ctx, copiedPreState, postState, signed); err != nil {
-		return errors.Wrap(err, "could not verify new payload")
-	}
-
-	// We add a proposer score boost to fork choice for the block root if applicable, right after
-	// running a successful state transition for the block.
-	if err := s.cfg.ForkChoiceStore.BoostProposerRoot(
-		ctx, signed.Block().Slot(), blockRoot, s.genesisTime,
-	); err != nil {
->>>>>>> 80546f83
 		return err
 	}
 	if err := s.insertBlockAndAttestationsToForkChoiceStore(ctx, signed.Block(), blockRoot, postState); err != nil {
@@ -163,18 +148,6 @@
 		CurrentSlot:     slots.SinceGenesis(s.genesisTime),
 		SecondsIntoSlot: secondsIntoSlot,
 	}); err != nil {
-		return err
-	}
-
-	// update forkchoice synced tips if the block is not optimistic
-	root, err := b.HashTreeRoot()
-	if err != nil {
-		return err
-	}
-	if err := s.cfg.ForkChoiceStore.UpdateSyncedTipsWithValidRoot(ctx, root); err != nil {
-		return err
-	}
-	if err := s.saveSyncedTipsDB(ctx); err != nil {
 		return err
 	}
 
@@ -266,14 +239,7 @@
 	if err != nil {
 		log.WithError(err).Warn("Could not update head")
 	}
-<<<<<<< HEAD
 	s.notifyEngineIfChangedHead(ctx, headRoot)
-=======
-
-	if _, err := s.notifyForkchoiceUpdate(ctx, s.headBlock().Block(), bytesutil.ToBytes32(finalized.Root)); err != nil {
-		return err
-	}
->>>>>>> 80546f83
 
 	if err := s.pruneCanonicalAttsFromPool(ctx, blockRoot, signed); err != nil {
 		return err
@@ -351,7 +317,6 @@
 	return s.handleEpochBoundary(ctx, postState)
 }
 
-<<<<<<< HEAD
 func getStateVersionAndPayload(st state.BeaconState) (int, *ethpb.ExecutionPayloadHeader, error) {
 	if st == nil {
 		return 0, nil, errors.New("nil state")
@@ -372,15 +337,10 @@
 
 func (s *Service) onBlockBatch(ctx context.Context, blks []interfaces.SignedBeaconBlock,
 	blockRoots [][32]byte) error {
-=======
-func (s *Service) onBlockBatch(ctx context.Context, blks []block.SignedBeaconBlock,
-	blockRoots [][32]byte) ([]*ethpb.Checkpoint, []*ethpb.Checkpoint, []bool, error) {
->>>>>>> 80546f83
 	ctx, span := trace.StartSpan(ctx, "blockChain.onBlockBatch")
 	defer span.End()
 
 	if len(blks) == 0 || len(blockRoots) == 0 {
-<<<<<<< HEAD
 		return errors.New("no blocks provided")
 	}
 
@@ -390,18 +350,11 @@
 
 	if err := wrapper.BeaconBlockIsNil(blks[0]); err != nil {
 		return invalidBlock{err}
-=======
-		return nil, nil, nil, errors.New("no blocks provided")
-	}
-	if err := helpers.BeaconBlockIsNil(blks[0]); err != nil {
-		return nil, nil, nil, err
->>>>>>> 80546f83
 	}
 	b := blks[0].Block()
 
 	// Retrieve incoming block's pre state.
 	if err := s.verifyBlkPreState(ctx, b); err != nil {
-<<<<<<< HEAD
 		return err
 	}
 	preState, err := s.cfg.StateGen.StateByRootInitialSync(ctx, bytesutil.ToBytes32(b.ParentRoot()))
@@ -415,21 +368,10 @@
 	// Fill in missing blocks
 	if err := s.fillInForkChoiceMissingBlocks(ctx, blks[0].Block(), preState.CurrentJustifiedCheckpoint(), preState.FinalizedCheckpoint()); err != nil {
 		return errors.Wrap(err, "could not fill in missing blocks to forkchoice")
-=======
-		return nil, nil, nil, err
-	}
-	preState, err := s.cfg.StateGen.StateByRootInitialSync(ctx, bytesutil.ToBytes32(b.ParentRoot()))
-	if err != nil {
-		return nil, nil, nil, err
-	}
-	if preState == nil || preState.IsNil() {
-		return nil, nil, nil, fmt.Errorf("nil pre state for slot %d", b.Slot())
->>>>>>> 80546f83
 	}
 
 	jCheckpoints := make([]*ethpb.Checkpoint, len(blks))
 	fCheckpoints := make([]*ethpb.Checkpoint, len(blks))
-	optimistic := make([]bool, len(blks))
 	sigSet := &bls.SignatureBatch{
 		Signatures: [][]byte{},
 		PublicKeys: []bls.PublicKey{},
@@ -444,7 +386,6 @@
 	var set *bls.SignatureBatch
 	boundaries := make(map[[32]byte]state.BeaconState)
 	for i, b := range blks {
-<<<<<<< HEAD
 		v, h, err := getStateVersionAndPayload(preState)
 		if err != nil {
 			return err
@@ -457,31 +398,14 @@
 		set, preState, err = transition.ExecuteStateTransitionNoVerifyAnySig(ctx, preState, b)
 		if err != nil {
 			return invalidBlock{err}
-=======
-		preStateCopied := preState.Copy()
-		set, preState, err = transition.ExecuteStateTransitionNoVerifyAnySig(ctx, preState, b)
-		if err != nil {
-			return nil, nil, nil, err
->>>>>>> 80546f83
-		}
-		if err := s.notifyNewPayload(ctx, preStateCopied, preState, b); err != nil {
-			return nil, nil, nil, err
-		}
-
+		}
 		// Save potential boundary states.
 		if slots.IsEpochStart(preState.Slot()) {
 			boundaries[blockRoots[i]] = preState.Copy()
-<<<<<<< HEAD
-=======
-			if err := s.handleEpochBoundary(ctx, preState); err != nil {
-				return nil, nil, nil, errors.Wrap(err, "could not handle epoch boundary state")
-			}
->>>>>>> 80546f83
 		}
 		jCheckpoints[i] = preState.CurrentJustifiedCheckpoint()
 		fCheckpoints[i] = preState.FinalizedCheckpoint()
 
-<<<<<<< HEAD
 		v, h, err = getStateVersionAndPayload(preState)
 		if err != nil {
 			return err
@@ -490,13 +414,10 @@
 			version: v,
 			header:  h,
 		}
-=======
->>>>>>> 80546f83
 		sigSet.Join(set)
 	}
 	verify, err := sigSet.Verify()
 	if err != nil {
-<<<<<<< HEAD
 		return invalidBlock{err}
 	}
 	if !verify {
@@ -528,12 +449,6 @@
 			tracing.AnnotateError(span, err)
 			return err
 		}
-=======
-		return nil, nil, nil, err
-	}
-	if !verify {
-		return nil, nil, nil, errors.New("batch block signature verification failed")
->>>>>>> 80546f83
 	}
 	// Insert all nodes but the last one to forkchoice
 	if err := s.cfg.ForkChoiceStore.InsertOptimisticChain(ctx, pendingNodes); err != nil {
@@ -558,17 +473,12 @@
 
 	for r, st := range boundaries {
 		if err := s.cfg.StateGen.SaveState(ctx, r, st); err != nil {
-<<<<<<< HEAD
-			return err
-=======
-			return nil, nil, nil, err
->>>>>>> 80546f83
+			return err
 		}
 	}
 	// Also saves the last post state which to be used as pre state for the next batch.
 	lastB := blks[len(blks)-1]
 	if err := s.cfg.StateGen.SaveState(ctx, lastBR, preState); err != nil {
-<<<<<<< HEAD
 		return err
 	}
 	arg := &notifyForkchoiceUpdateArg{
@@ -580,33 +490,12 @@
 		return err
 	}
 	return s.saveHeadNoDB(ctx, lastB, lastBR, preState)
-=======
-		return nil, nil, nil, err
-	}
-	if err := s.saveHeadNoDB(ctx, lastB, lastBR, preState); err != nil {
-		return nil, nil, nil, err
-	}
-	return fCheckpoints, jCheckpoints, optimistic, nil
->>>>>>> 80546f83
 }
 
 // handles a block after the block's batch has been verified, where we can save blocks
 // their state summaries and split them off to relative hot/cold storage.
 func (s *Service) handleBlockAfterBatchVerify(ctx context.Context, signed interfaces.SignedBeaconBlock,
 	blockRoot [32]byte, fCheckpoint, jCheckpoint *ethpb.Checkpoint) error {
-<<<<<<< HEAD
-
-=======
-	b := signed.Block()
-
-	s.saveInitSyncBlock(blockRoot, signed)
-	if err := s.insertBlockToForkChoiceStore(ctx, b, blockRoot, fCheckpoint, jCheckpoint); err != nil {
-		return err
-	}
-	if _, err := s.notifyForkchoiceUpdate(ctx, b, bytesutil.ToBytes32(fCheckpoint.Root)); err != nil {
-		return err
-	}
->>>>>>> 80546f83
 	if err := s.cfg.BeaconDB.SaveStateSummary(ctx, &ethpb.StateSummary{
 		Slot: signed.Block().Slot(),
 		Root: blockRoot[:],
