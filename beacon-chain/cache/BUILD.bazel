load("@prysm//tools/go:def.bzl", "go_library")
load("@io_bazel_rules_go//go:def.bzl", "go_test")

# gazelle:exclude committee_disabled.go
# gazelle:exclude proposer_indices_disabled.go
go_library(
    name = "go_default_library",
    srcs = [
        "attestation_data.go",
        "checkpoint_state.go",
        "committees.go",
        "common.go",
        "doc.go",
        "proposer_indices_type.go",
        "skip_slot_cache.go",
        "subnet_ids.go",
    ] + select({
        "//fuzz:fuzzing_enabled": [
            "committee_disabled.go",
            "proposer_indices_disabled.go",
            "sync_committee_disabled.go",
        ],
        "//conditions:default": [
            "committee.go",
            "proposer_indices.go",
            "sync_committee.go",
        ],
    }),
    importpath = "github.com/prysmaticlabs/prysm/beacon-chain/cache",
    visibility = [
        "//beacon-chain:__subpackages__",
        "//fuzz:__pkg__",
        "//tools:__subpackages__",
    ],
    deps = [
        "//beacon-chain/state/interface:go_default_library",
<<<<<<< HEAD
        "//shared/blockutil:go_default_library",
        "//shared/bytesutil:go_default_library",
=======
        "//shared/copyutil:go_default_library",
>>>>>>> 276d0355
        "//shared/hashutil:go_default_library",
        "//shared/params:go_default_library",
        "//shared/sliceutil:go_default_library",
        "@com_github_hashicorp_golang_lru//:go_default_library",
        "@com_github_patrickmn_go_cache//:go_default_library",
        "@com_github_prometheus_client_golang//prometheus:go_default_library",
        "@com_github_prometheus_client_golang//prometheus/promauto:go_default_library",
        "@com_github_prysmaticlabs_eth2_types//:go_default_library",
        "@com_github_prysmaticlabs_ethereumapis//eth/v1alpha1:go_default_library",
        "@io_k8s_client_go//tools/cache:go_default_library",
        "@io_opencensus_go//trace:go_default_library",
    ],
)

go_test(
    name = "go_default_test",
    size = "small",
    srcs = [
        "attestation_data_test.go",
        "cache_test.go",
        "checkpoint_state_test.go",
        "committee_fuzz_test.go",
        "committee_test.go",
        "proposer_indices_test.go",
        "skip_slot_cache_test.go",
        "subnet_ids_test.go",
        "sync_committee_test.go",
    ],
    embed = [":go_default_library"],
    deps = [
        "//beacon-chain/state/interface:go_default_library",
        "//beacon-chain/state/stateV0:go_default_library",
        "//proto/beacon/p2p/v1:go_default_library",
        "//shared/bytesutil:go_default_library",
        "//shared/params:go_default_library",
        "//shared/testutil/altair:go_default_library",
        "//shared/testutil/assert:go_default_library",
        "//shared/testutil/require:go_default_library",
        "@com_github_google_gofuzz//:go_default_library",
        "@com_github_prysmaticlabs_eth2_types//:go_default_library",
        "@com_github_prysmaticlabs_ethereumapis//eth/v1alpha1:go_default_library",
        "@org_golang_google_protobuf//proto:go_default_library",
    ],
)<|MERGE_RESOLUTION|>--- conflicted
+++ resolved
@@ -34,12 +34,8 @@
     ],
     deps = [
         "//beacon-chain/state/interface:go_default_library",
-<<<<<<< HEAD
-        "//shared/blockutil:go_default_library",
         "//shared/bytesutil:go_default_library",
-=======
         "//shared/copyutil:go_default_library",
->>>>>>> 276d0355
         "//shared/hashutil:go_default_library",
         "//shared/params:go_default_library",
         "//shared/sliceutil:go_default_library",
