--- conflicted
+++ resolved
@@ -95,15 +95,11 @@
 )
 
 var electraFields = append(
-<<<<<<< HEAD
-	denebFields,
-=======
 	altairFields,
 	types.NextWithdrawalIndex,
 	types.NextWithdrawalValidatorIndex,
 	types.HistoricalSummaries,
 	types.LatestExecutionPayloadHeaderElectra,
->>>>>>> 9b2934f1
 	types.DepositReceiptsStartIndex,
 	types.DepositBalanceToConsume,
 	types.ExitBalanceToConsume,
@@ -127,11 +123,7 @@
 	experimentalStateBellatrixSharedFieldRefCount = 6
 	experimentalStateCapellaSharedFieldRefCount   = 8
 	experimentalStateDenebSharedFieldRefCount     = 8
-<<<<<<< HEAD
-	experimentalStateElectraSharedFieldRefCount   = 8 // TODO: Is this correct?
-=======
 	experimentalStateElectraSharedFieldRefCount   = 11
->>>>>>> 9b2934f1
 )
 
 // InitializeFromProtoPhase0 the beacon state from a protobuf representation.
@@ -729,40 +721,6 @@
 
 	fieldCount := params.BeaconConfig().BeaconStateElectraFieldCount
 	b := &BeaconState{
-<<<<<<< HEAD
-		version:                     version.Electra,
-		genesisTime:                 st.GenesisTime,
-		genesisValidatorsRoot:       bytesutil.ToBytes32(st.GenesisValidatorsRoot),
-		slot:                        st.Slot,
-		fork:                        st.Fork,
-		latestBlockHeader:           st.LatestBlockHeader,
-		historicalRoots:             hRoots,
-		eth1Data:                    st.Eth1Data,
-		eth1DataVotes:               st.Eth1DataVotes,
-		eth1DepositIndex:            st.Eth1DepositIndex,
-		slashings:                   st.Slashings,
-		previousEpochParticipation:  st.PreviousEpochParticipation,
-		currentEpochParticipation:   st.CurrentEpochParticipation,
-		justificationBits:           st.JustificationBits,
-		previousJustifiedCheckpoint: st.PreviousJustifiedCheckpoint,
-		currentJustifiedCheckpoint:  st.CurrentJustifiedCheckpoint,
-		finalizedCheckpoint:         st.FinalizedCheckpoint,
-		currentSyncCommittee:        st.CurrentSyncCommittee,
-		nextSyncCommittee:           st.NextSyncCommittee,
-		//latestExecutionPayloadHeaderElectra: st.LatestExecutionPayloadHeader,
-		nextWithdrawalIndex:          st.NextWithdrawalIndex,
-		nextWithdrawalValidatorIndex: st.NextWithdrawalValidatorIndex,
-		historicalSummaries:          st.HistoricalSummaries,
-		//depositReceiptsStartIndex:           st.DepositReceiptsStartIndex,
-		//depositBalanceToConsume:             st.DepositBalanceToConsume,
-		//exitBalanceToConsume:                st.ExitBalanceToConsume,
-		//earliestExitEpoch:                   st.EarliestExitEpoch,
-		//consolidationBalanceToConsume:       st.ConsolidationBalanceToConsume,
-		//earliestConsolidationEpoch:          st.EarliestConsolidationEpoch,
-		//pendingBalanceDeposits:              st.PendingBalanceDeposits,
-		//pendingPartialWithdrawals:           st.PendingPartialWithdrawals,
-		//pendingConsolidations:               st.PendingConsolidations,
-=======
 		version:                             version.Electra,
 		genesisTime:                         st.GenesisTime,
 		genesisValidatorsRoot:               bytesutil.ToBytes32(st.GenesisValidatorsRoot),
@@ -795,7 +753,7 @@
 		pendingBalanceDeposits:              st.PendingBalanceDeposits,
 		pendingPartialWithdrawals:           st.PendingPartialWithdrawals,
 		pendingConsolidations:               st.PendingConsolidations,
->>>>>>> 9b2934f1
+
 
 		dirtyFields:      make(map[types.FieldIndex]bool, fieldCount),
 		dirtyIndices:     make(map[types.FieldIndex][]uint64, fieldCount),
